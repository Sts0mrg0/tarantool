/*
 * Copyright (C) 2011 Yuriy Vostrikov
 * Copyright (C) 2011 Konstantin Osipov
 * Redistribution and use in source and binary forms, with or
 * without modification, are permitted provided that the following
 * conditions are met:
 *
 * 1. Redistributions of source code must retain the above
 *    copyright notice, this list of conditions and the
 *    following disclaimer.
 *
 * 2. Redistributions in binary form must reproduce the above
 *    copyright notice, this list of conditions and the following
 *    disclaimer in the documentation and/or other materials
 *    provided with the distribution.
 *
 * THIS SOFTWARE IS PROVIDED BY <COPYRIGHT HOLDER> ``AS IS'' AND
 * ANY EXPRESS OR IMPLIED WARRANTIES, INCLUDING, BUT NOT LIMITED
 * TO, THE IMPLIED WARRANTIES OF MERCHANTABILITY AND FITNESS FOR
 * A PARTICULAR PURPOSE ARE DISCLAIMED. IN NO EVENT SHALL
 * <COPYRIGHT HOLDER> OR CONTRIBUTORS BE LIABLE FOR ANY DIRECT,
 * INDIRECT, INCIDENTAL, SPECIAL, EXEMPLARY, OR CONSEQUENTIAL
 * DAMAGES (INCLUDING, BUT NOT LIMITED TO, PROCUREMENT OF
 * SUBSTITUTE GOODS OR SERVICES; LOSS OF USE, DATA, OR PROFITS; OR
 * BUSINESS INTERRUPTION) HOWEVER CAUSED AND ON ANY THEORY OF
 * LIABILITY, WHETHER IN CONTRACT, STRICT LIABILITY, OR TORT
 * (INCLUDING NEGLIGENCE OR OTHERWISE) ARISING IN ANY WAY OUT OF
 * THE USE OF THIS SOFTWARE, EVEN IF ADVISED OF THE POSSIBILITY OF
 * SUCH DAMAGE.
 */
#include "tarantool.h"

#include "lua.h"
#include "lauxlib.h"
#include "lualib.h"

#include "lj_obj.h"
#include "lj_ctype.h"
#include "lj_cdata.h"
#include "lj_cconv.h"
#include "lj_state.h"

#include "pickle.h"
#include "fiber.h"
#include <ctype.h>
#include TARANTOOL_CONFIG

struct lua_State *tarantool_L;

/* Remember the output of the administrative console in the
 * registry, to use with 'print'.
 */
static void
tarantool_lua_set_out(struct lua_State *L, const struct tbuf *out)
{
	lua_pushthread(L);
	if (out)
		lua_pushlightuserdata(L, (void *) out);
	else
		lua_pushnil(L);
	lua_settable(L, LUA_REGISTRYINDEX);
}

/* dup out from parent to child L. Used in fiber_create */

void
tarantool_lua_dup_out(struct lua_State *L, struct lua_State *child_L)
{
	lua_pushthread(L);
	lua_gettable(L, LUA_REGISTRYINDEX);
	struct tbuf *out = (struct tbuf *) lua_topointer(L, -1);
	lua_pop(L, 1); /* pop 'out' */
	if (out)
		tarantool_lua_set_out(child_L, out);
}


/** {{{ box Lua library: common functions
 */

const char *boxlib_name = "box";

/** Pack our BER integer into luaL_Buffer */
static void
luaL_addvarint32(luaL_Buffer *b, u32 u32)
{
	char varint_buf[sizeof(u32)+1];
	struct tbuf tbuf = { .size = 0, .capacity = sizeof(varint_buf),
		.data = varint_buf };
	write_varint32(&tbuf, u32);
	luaL_addlstring(b, tbuf.data, tbuf.size);
}

static uint64_t
lua_tointeger64(struct lua_State *L, int idx)
{
	uint64_t result = 0;
	switch (lua_type(L, idx)) {
	case LUA_TNUMBER:
		result = lua_tointeger(L, idx);
		break;
	case LUA_TSTRING: {
		const char *arg = luaL_checkstring(L, idx);
		char *arge;
		errno = 0;
		result = strtoull(arg, &arge, 10);
		if (errno != 0 || arge == arg)
			luaL_error(L, "lua_tointeger64: bad argument");
		break;
	}
	case LUA_TCDATA: {
		if (lua_type(L, idx) != LUA_TCDATA)
			luaL_error(L, "lua_tointeger64: cdata expected");
		GCcdata *cd = cdataV(L->base + (idx - 1));
		if (cd->typeid != CTID_INT64 && cd->typeid != CTID_UINT64)
			luaL_error(L, "lua_tointeger64: unsupported cdata type");
		result = *(uint64_t*)cdataptr(cd);
		break;
	}
	default:
		luaL_error(L, "lua_tointeger64: unsupported type");
	}
	return result;
}

<<<<<<< HEAD
=======
/* Convert box.pack() format specifier to Tarantool
 * binary protocol UPDATE opcode
 */
static char format_to_opcode(char format)
{
	switch (format) {
	case '=': return 0;
	case '+': return 1;
	case '&': return 2;
	case '^': return 3;
	case '|': return 4;
	case ':': return 5;
	case '#': return 6;
	case '!': return 7;
	default: return format;
	}
}

>>>>>>> 8db4a30e
/**
 * To use Tarantool/Box binary protocol primitives from Lua, we
 * need a way to pack Lua variables into a binary representation.
 * We do it by exporting a helper function
 *
 * box.pack(format, args...)
 *
 * which takes the format, which is very similar to Perl 'pack'
 * format, and a list of arguments, and returns a binary string
 * which has the arguments packed according to the format.
 *
 * For example, a typical SELECT packet packs in Lua like this:
 *
 * pkt = box.pack("iiiiiip", -- pack format
 *                         0, -- space id
 *                         0, -- index id
 *                         0, -- offset
 *                         2^32, -- limit
 *                         1, -- number of SELECT arguments
 *                         1, -- tuple cardinality
 *                         key); -- the key to use for SELECT
 *
 * @sa doc/box-protocol.txt, binary protocol description
 * @todo: implement box.unpack(format, str), for testing purposes
 */
static int
lbox_pack(struct lua_State *L)
{
	luaL_Buffer b;
	const char *format = luaL_checkstring(L, 1);
	int i = 2; /* first arg comes second */
	int nargs = lua_gettop(L);
	u32 u32buf;
	u64 u64buf;
	size_t size;
	const char *str;

	luaL_buffinit(L, &b);

	while (*format) {
		if (i > nargs)
			luaL_error(L, "box.pack: argument count does not match the format");
		switch (*format) {
		case 'B':
		case 'b':
			/* signed and unsigned 8-bit integers */
			u32buf = lua_tointeger(L, i);
			if (u32buf > 0xff)
				luaL_error(L, "box.pack: argument too big for 8-bit integer");
			luaL_addchar(&b, (char) u32buf);
			break;
		/* signed and unsigned 32-bit integers */
		case 'I':
		case 'i':
		{
			u32buf = lua_tointeger(L, i);
			luaL_addlstring(&b, (char *) &u32buf, sizeof(u32));
			break;
		}
		case 'L':
		case 'l':
		{
			u64buf = lua_tointeger64(L, i);
			luaL_addlstring(&b, (char *) &u64buf, sizeof(u64));
			break;
		}
		/* Perl 'pack' BER-encoded integer */
		case 'w':
			luaL_addvarint32(&b, lua_tointeger(L, i));
			break;
		/* A sequence of bytes */
		case 'A':
		case 'a':
			str = luaL_checklstring(L, i, &size);
			luaL_addlstring(&b, str, size);
			break;
		case 'P':
		case 'p':
			if (lua_type(L, i) == LUA_TNUMBER) {
				u32buf = (u32) lua_tointeger(L, i);
				str = (char *) &u32buf;
				size = sizeof(u32);
			} else
			if (lua_type(L, i) == LUA_TCDATA) {
				u64buf = lua_tointeger64(L, i);
				str = (char *) &u64buf;
				size = sizeof(u64);
			} else {
				str = luaL_checklstring(L, i, &size);
			}
			luaL_addvarint32(&b, size);
			luaL_addlstring(&b, str, size);
			break;
<<<<<<< HEAD
=======
		case '=': /* update tuple set foo=bar */
		case '+': /* set field+=val */
		case '&': /* set field&=val */
		case '|': /* set field|=val */
		case '^': /* set field^=val */
		case ':': /* splice */
		case '#': /* delete field */
		case '!': /* insert field */
			u32buf= (u32) lua_tointeger(L, i); /* field no */
			luaL_addlstring(&b, (char *) &u32buf, sizeof(u32));
			luaL_addchar(&b, format_to_opcode(*format));
			break;
>>>>>>> 8db4a30e
		default:
			luaL_error(L, "box.pack: unsupported pack "
				   "format specifier '%c'", *format);
		} /* end switch */
		i++;
		format++;
	}
	luaL_pushresult(&b);
	return 1;
}

static GCcdata*
luaL_pushcdata(struct lua_State *L, CTypeID id, int bits)
{
	CTState *cts = ctype_cts(L);
	CType *ct = ctype_raw(cts, id);
	CTSize sz;
	lj_ctype_info(cts, id, &sz);
	GCcdata *cd = lj_cdata_new(cts, id, bits);
	TValue *o = L->top;
	setcdataV(L, o, cd);
	lj_cconv_ct_init(cts, ct, sz, cdataptr(cd), o, 0);
	incr_top(L);
	return cd;
}

static int
luaL_pushnumber64(struct lua_State *L, uint64_t val)
{
	GCcdata *cd = luaL_pushcdata(L, CTID_UINT64, 8);
	*(uint64_t*)cdataptr(cd) = val;
	return 1;
}

static int
lbox_unpack(struct lua_State *L)
{
	const char *format = luaL_checkstring(L, 1);
	int i = 2; /* first arg comes second */
	int nargs = lua_gettop(L);
	size_t size;
	const char *str;
	u32 u32buf;

	while (*format) {
		if (i > nargs)
			luaL_error(L, "box.unpack: argument count does not match the format");
		switch (*format) {
		case 'i':
			str = lua_tolstring(L, i, &size);
			if (str == NULL || size != sizeof(u32))
				luaL_error(L, "box.unpack('%c'): got %d bytes (expected: 4)", *format, (int) size);
			u32buf = * (u32 *) str;
			lua_pushnumber(L, u32buf);
			break;
		case 'l':
		{
			str = lua_tolstring(L, i, &size);
			if (str == NULL || size != sizeof(u64))
				luaL_error(L, "box.unpack('%c'): got %d bytes (expected: 8)", *format, (int) size);
			GCcdata *cd = luaL_pushcdata(L, CTID_UINT64, 8);
			uint64_t *u64buf = (uint64_t*)cdataptr(cd);
			*u64buf = *(u64*)str;
			break;
		}
		default:
			luaL_error(L, "box.unpack: unsupported pack "
				   "format specifier '%c'", *format);
		} /* end switch */
		i++;
		format++;
	}
	return i-2;
}

/** A descriptor for box methods */

static const struct luaL_reg boxlib[] = {
	{"pack", lbox_pack},
	{"unpack", lbox_unpack},
	{NULL, NULL}
};

/* }}} */

/** {{{ box.fiber Lua library: access to Tarantool/Box fibers
 *
 * Each fiber can be running, suspended or dead.
 * A fiber is created (box.fiber.create()) suspended.
 * It can be started with box.fiber.resume(), yield
 * the control back with box.fiber.yield() end
 * with return or just by reaching the end of the
 * function.
 *
 * A fiber can also be attached or detached.
 * An attached fiber is a child of the creator,
 * and is running only if the creator has called
 * box.fiber.resume(). A detached fiber is a child of
 * Tarntool/Box internal 'sched' fiber, and is gets
 * scheduled only if there is a libev event associated
 * with it.
 * To detach, a running fiber must invoke box.fiber.detach().
 * A detached fiber loses connection with its parent
 * forever.
 *
 * All fibers are part of the fiber registry, box.fiber.
 * This registry can be searched either by
 * fiber id (fid), which is numeric, or by fiber name,
 * which is a string. If there is more than one
 * fiber with the given name, the first fiber that
 * matches is returned.
 *
 * Once fiber chunk is done or calls "return",
 * the fiber is considered dead. Its carcass is put into
 * fiber pool, and can be reused when another fiber is
 * created.
 *
 * A runaway fiber can be stopped with fiber.cancel().
 * fiber.cancel(), however, is advisory -- it works
 * only if the runaway fiber is calling fiber.testcancel()
 * once in a while. Most box.* hooks, such as box.delete()
 * or box.update(), are calling fiber.testcancel().
 *
 * Thus a runaway fiber can really only become cuckoo
 * if it does a lot of computations and doesn't check
 * whether it's been cancelled (just don't do that).
 *
 * The other potential problem comes from detached
 * fibers which never get scheduled, because are subscribed
 * or get no events. Such morphing fibers can be killed
 * with box.fiber.cancel(), since box.fiber.cancel()
 * sends an asynchronous wakeup event to the fiber.
 */

static const char *fiberlib_name = "box.fiber";

/** Push a userdata for the given fiber onto Lua stack. */
static void
lbox_pushfiber(struct lua_State *L, struct fiber *f)
{
	/*
	 * Use 'memoize'  pattern and keep a single userdata for
	 * the given fiber.
	 */
	luaL_getmetatable(L, fiberlib_name);
	int top = lua_gettop(L);
	lua_getfield(L, -1, "memoize");
	if (lua_isnil(L, -1)) { /* first access - instantiate memoize */
		lua_pop(L, 1);                  /* pop the nil */
		lua_newtable(L);                /* create memoize table */
		lua_newtable(L);                /* and a metatable */
		lua_pushstring(L, "kv"); /* weak keys and values */
		lua_setfield(L, -2, "__mode"); /* pops 'kv' */
		lua_setmetatable(L, -2); /* pops the metatable */
		lua_setfield(L, -2, "memoize"); /* assigns and pops memoize */
		lua_getfield(L, -1, "memoize"); /* gets memoize back. */
		assert(! lua_isnil(L, -1));
	}
	/* Find out whether the fiber is  already in the memoize table. */
	lua_pushlightuserdata(L, f);
	lua_gettable(L, -2);
	if (lua_isnil(L, -1)) { /* no userdata for fiber created so far */
		lua_pop(L, 1);                  /* pop the nil */
		lua_pushlightuserdata(L, f);    /* push the key back */
		/* create a new userdata */
		void **ptr = lua_newuserdata(L, sizeof(void *));
		*ptr = f;
		luaL_getmetatable(L, fiberlib_name);
		lua_setmetatable(L, -2);
		lua_settable(L, -3);            /* memoize it */
		lua_pushlightuserdata(L, f);
		lua_gettable(L, -2);            /* get it back */
	}
	/*
	 * Here we have a userdata on top of the stack and
	 * possibly some garbage just under the top. Move the
	 * result to the beginning of the stack and clear the rest.
	 */
	lua_replace(L, top); /* moves the current top to the old top */
	lua_settop(L, top); /* clears everything after the old top */
}

static struct fiber *
lbox_checkfiber(struct lua_State *L, int index)
{
	return *(void **) luaL_checkudata(L, index, fiberlib_name);
}

static int
lbox_fiber_id(struct lua_State *L)
{
	struct fiber *f = lbox_checkfiber(L, 1);
	lua_pushinteger(L, f->fid);
	return 1;
}

static struct lua_State *
box_lua_fiber_get_coro(struct lua_State *L, struct fiber *f)
{
	lua_pushlightuserdata(L, f);
	lua_gettable(L, LUA_REGISTRYINDEX);
	struct lua_State *child_L = lua_tothread(L, -1);
	lua_pop(L, 1);
	return child_L;
}

static void
box_lua_fiber_clear_coro(struct lua_State *L, struct fiber *f)
{
	lua_pushlightuserdata(L, f);
	lua_pushnil(L);
	lua_settable(L, LUA_REGISTRYINDEX);
}

static int
lbox_fiber_gc(struct lua_State *L)
{
	struct fiber *f = lbox_checkfiber(L, 1);
	struct lua_State *child_L = box_lua_fiber_get_coro(L, f);
	/*
	 * A non-NULL coro is an indicator of a 1) alive,
	 * 2) suspended and 3) attached fiber. The coro is
	 * an outlet to pass arguments in and out the Lua
	 * routine being executed by the fiber (see fiber.resume()
	 * and fiber.yield()), and as soon as the Lua routine
	 * completes, the "plug" is shut down (see
	 * box_lua_fiber_run()). When its routine completes,
	 * the fiber recycles itself.
	 * Likewise, when a fiber becomes detached, this plug is
	 * removed, since we no longer need to pass arguments
	 * to and from it, and 'sched' garbage collects all detached
	 * fibers (see lbox_fiber_detach()).
	 * We also know that the fiber is suspended, not running,
	 * because any running and attached fiber is referenced,
	 * if only by the fiber which called lbox_lua_resume()
	 * on it. lbox_lua_resume() is the only entry point
	 * to resume an attached fiber.
	 */
	if (child_L) {
		assert(f != fiber && child_L != L);
		/* Garbage collect the associated coro.
		 * Do it first, since the cancelled fiber
		 * can get recycled quickly.
		 */
		box_lua_fiber_clear_coro(L, f);
		/*
		 * Cancel and recycle the fiber. This
		 * returns only after the fiber has died.
		 */
		fiber_cancel(f);
	}
	return 0;
}


static void
box_lua_fiber_run(void *arg __attribute__((unused)))
{
	fiber_setcancelstate(true);
	fiber_testcancel();
	struct lua_State *L = box_lua_fiber_get_coro(tarantool_L, fiber);
	/*
	 * Reference the coroutine to make sure it's not garbage
	 * collected when detached.
	 */
	lua_pushthread(L);
	int coro_ref = luaL_ref(L, LUA_REGISTRYINDEX);
	/*
	 * Lua coroutine.resume() returns true/false for
	 * completion status plus whatever the coroutine main
	 * function returns. Follow this style here.
	 */
	@try {
		lua_call(L, lua_gettop(L) - 1, LUA_MULTRET);
		lua_pushboolean(L, true); /* push completion status */
		lua_insert(L, 1); /* move 'true' to stack start */
	} @catch (ClientError *e) {
		/*
		 * Note: FiberCancelException passes through this
		 * catch and thus leaves garbage on coroutine
		 * stack. This is OK since it is only possible to
		 * cancel a fiber which is not scheduled, and
		 * cancel() is synchronous.
		 */
		lua_settop(L, 0); /* pop any possible garbage */
		lua_pushboolean(L, false); /* completion status */
		lua_pushstring(L, e->errmsg); /* error message */
	} @finally {
		/*
		 * If the coroutine has detached itself, collect
		 * its resources here.
		 */
		luaL_unref(L, LUA_REGISTRYINDEX, coro_ref);
	}
	/* L stack contains nothing but call results */
}

static int
lbox_fiber_create(struct lua_State *L)
{
        if (lua_gettop(L) != 1 || !lua_isfunction(L, 1))
                luaL_error(L, "fiber.create(function): bad arguments");
	if (fiber_checkstack()) {
		luaL_error(L, "fiber.create(function): recursion limit"
			   " reached");
	}
	struct fiber *f= fiber_create("lua", -1, -1, box_lua_fiber_run, NULL);

	lua_pushlightuserdata(L, f); /* associate coro with fiber */
	struct lua_State *child_L = lua_newthread(L);
	lua_settable(L, LUA_REGISTRYINDEX);
	lua_xmove(L, child_L, 1); /* move the argument to the new coro */
	lbox_pushfiber(L, f);
	return 1;
}

static int
lbox_fiber_resume(struct lua_State *L)
{
	struct fiber *f = lbox_checkfiber(L, 1);
	struct lua_State *child_L = box_lua_fiber_get_coro(L, f);
	if (child_L == NULL)
		luaL_error(L, "fiber.resume(): can't resume a "
			   "detached fiber");
	int nargs = lua_gettop(L) - 1;
	if (nargs > 0)
		lua_xmove(L, child_L, nargs);
	/* dup 'out' for admin fibers */
	tarantool_lua_dup_out(L, child_L);
	fiber_call(f);
	tarantool_lua_set_out(child_L, NULL);
	/* Get the results */
	nargs = lua_gettop(child_L);
	lua_xmove(child_L, L, nargs);
	if (f->f == 0) { /* The fiber is dead. */
		/* Garbage collect the associated coro. */
		box_lua_fiber_clear_coro(L, f);
	}
	return nargs;
}

/** Yield the current fiber.
 *
 * Yield control to the calling fiber -- if the fiber
 * is attached, or to sched otherwise.
 * If the fiber is attached, whatever arguments are passed
 * to this call, are passed on to the calling fiber.
 * If the fiber is detached, simply returns everything back.
 */
static int
lbox_fiber_yield(struct lua_State *L)
{
	/*
	 * Yield to the caller. The caller will take care of
	 * whatever arguments are taken.
	 */
	fiber_yield();
	fiber_testcancel(); /* throws an error if we were cancelled. */
	/*
	 * Got resumed. Return whatever the caller has passed
	 * to us with box.fiber.resume().
	 * As a side effect, the detached fiber which yields
	 * to sched always gets back whatever it yields.
	 */
	return lua_gettop(L);
}

/**
 * Get fiber status.
 * This follows the rules of Lua coroutine.status() function:
 * Returns the status of fibier, as a string:
 * - "running", if the fiber is running (that is, it called status);
 * - "suspended", if the fiber is suspended in a call to yield(),
 *    or if it has not started running yet;
 * - "normal" if the fiber is active but not running (that is,
 *   it has resumed another fiber);
 * - "dead" if the fiber has finished its body function, or if it
 *   has stopped with an error.
 */
static int
lbox_fiber_status(struct lua_State *L)
{
	struct fiber *f = lbox_checkfiber(L, 1);
	const char *status;
	if (f->fid == 0) {
		/* This fiber is dead. */
		status = "dead";
	} else if (f == fiber) {
		/* The fiber is the current running fiber. */
		status = "running";
	} else if (fiber_is_caller(f)) {
		/* The fiber is current fiber's caller. */
		status = "normal";
	} else {
		/* None of the above: must be suspended. */
		status = "suspended";
	}
	lua_pushstring(L, status);
	return 1;
}

/**
 * Detach the current fiber.
 */
static int
lbox_fiber_detach(struct lua_State *L)
{
	struct lua_State *self_L = box_lua_fiber_get_coro(L, fiber);
	if (self_L == NULL)
		luaL_error(L, "fiber.detach(): not attached");
	assert(self_L == L);
	/* Clear our association with the parent. */
	box_lua_fiber_clear_coro(L, fiber);
	tarantool_lua_set_out(L, NULL);
	/* Make sure we get awoken, at least once. */
	fiber_wakeup(fiber);
	/* Yield to the parent. */
	fiber_yield();
	fiber_testcancel(); /* check if we were cancelled. */
	return 0;
}

/** Yield to the sched fiber and sleep.
 * @param[in]  amount of time to sleep (double)
 *
 * Only the current fiber can be made to sleep.
 */
static int
lbox_fiber_sleep(struct lua_State *L)
{
	if (! lua_isnumber(L, 1) || lua_gettop(L) != 1)
		luaL_error(L, "fiber.sleep(delay): bad arguments");
	double delay = lua_tonumber(L, 1);
	fiber_sleep(delay);
	return 0;
}

static int
lbox_fiber_self(struct lua_State *L)
{
	lbox_pushfiber(L, fiber);
	return 1;
}

static int
lbox_fiber_find(struct lua_State *L)
{
	int fid = lua_tointeger(L, -1);
	struct fiber *f = fiber_find(fid);
	if (f)
		lbox_pushfiber(L, f);
	else
		lua_pushnil(L);
	return 1;
}

/** Running and suspended fibers can be cancelled.
 * Zombie fibers can't.
 */
static int
lbox_fiber_cancel(struct lua_State *L)
{
	struct fiber *f = lbox_checkfiber(L, 1);
	if (! (f->flags & FIBER_CANCELLABLE))
		luaL_error(L, "fiber.cancel(): subject fiber does "
			   "not permit cancel");
	fiber_cancel(f);
	return 0;
}

/**
 * Check if this current fiber has been cancelled and
 * throw an exception if this is the case.
 */

static int
lbox_fiber_testcancel(struct lua_State *L)
{
	if (lua_gettop(L) != 0)
		luaL_error(L, "fiber.testcancel(): bad arguments");
	fiber_testcancel();
	return 0;
}

static const struct luaL_reg lbox_fiber_meta [] = {
	{"id", lbox_fiber_id},
	{"__gc", lbox_fiber_gc},
	{NULL, NULL}
};

static const struct luaL_reg fiberlib[] = {
	{"sleep", lbox_fiber_sleep},
	{"self", lbox_fiber_self},
	{"find", lbox_fiber_find},
	{"cancel", lbox_fiber_cancel},
	{"testcancel", lbox_fiber_testcancel},
	{"create", lbox_fiber_create},
	{"resume", lbox_fiber_resume},
	{"yield", lbox_fiber_yield},
	{"status", lbox_fiber_status},
	{"detach", lbox_fiber_detach},
	{NULL, NULL}
};

/* }}} */

/*
 * This function exists because lua_tostring does not use
 * __tostring metamethod, and this metamethod has to be used
 * if we want to print Lua userdata correctly.
 */
const char *
tarantool_lua_tostring(struct lua_State *L, int index)
{
	if (index < 0) /* we need an absolute index */
		index = lua_gettop(L) + index + 1;
	lua_getglobal(L, "tostring");
	lua_pushvalue(L, index);
	lua_call(L, 1, 1); /* pops both "tostring" and its argument */
	lua_replace(L, index);
	return lua_tostring(L, index);
}

/*
 * Convert Lua stack to YAML and append to
 * the given tbuf.
 */
static void
tarantool_lua_printstack_yaml(struct lua_State *L, struct tbuf *out)
{
	int top = lua_gettop(L);
	for (int i = 1; i <= top; i++) {
		if (lua_type(L, i) == LUA_TCDATA) {
			const char *sz = tarantool_lua_tostring(L, i);
			int len = strlen(sz);
			tbuf_printf(out, " - %-.*s\r\n", len - 3, sz);
		} else
			tbuf_printf(out, " - %s\r\n", tarantool_lua_tostring(L, i));
	}
}

/*
 * A helper to serialize arguments of 'print' Lua built-in
 * to tbuf.
 */
static void
tarantool_lua_printstack(struct lua_State *L, struct tbuf *out)
{
	int top = lua_gettop(L);
	for (int i = 1; i <= top; i++) {
		if (lua_type(L, i) == LUA_TCDATA) {
			const char *sz = tarantool_lua_tostring(L, i);
			int len = strlen(sz);
			tbuf_printf(out, "%-.*s\r\n", len - 3, sz);
		} else
			tbuf_printf(out, "%s", tarantool_lua_tostring(L, i));
	}
}

/**
 * Redefine lua 'print' built-in to print either to the log file
 * (when Lua is used inside a module) or back to the user (for the
 * administrative console).
 *
 * When printing to the log file, we use 'say_info'.  To print to
 * the administrative console, we simply append everything to the
 * 'out' buffer, which is flushed to network at the end of every
 * administrative command.
 *
 * Note: administrative console output must be YAML-compatible.
 * If this is done automatically, the result is ugly, so we
 * don't do it. Creators of Lua procedures have to do it
 * themselves. Best we can do here is to add a trailing
 * \r\n if it's forgotten.
 */
static int
lbox_print(struct lua_State *L)
{
	lua_pushthread(L);
	lua_gettable(L, LUA_REGISTRYINDEX);
	struct tbuf *out = (struct tbuf *) lua_topointer(L, -1);
	lua_pop(L, 1); /* pop 'out' */

	if (out) { /* Administrative console */
		tarantool_lua_printstack(L, out);
		/* Courtesy: append YAML's \r\n if it's not already there */
		if (out->size < 2 || tbuf_str(out)[out->size-1] != '\n')
			tbuf_printf(out, "\r\n");
	} else { /* Add a message to the server log */
		out = tbuf_alloc(fiber->gc_pool);
		tarantool_lua_printstack(L, out);
		say_info("%s", tbuf_str(out));
	}
	return 0;
}

/**
 * Redefine lua 'pcall' built-in to correctly handle exceptions,
 * produced by 'box' C functions.
 *
 * See Lua documentation on 'pcall' for additional information.
 */

static int
lbox_pcall(struct lua_State *L)
{
	/*
	 * Lua pcall() returns true/false for completion status
	 * plus whatever the called function returns.
	 */
	@try {
		lua_call(L, lua_gettop(L) - 1, LUA_MULTRET);
		lua_pushboolean(L, true); /* push completion status */
		lua_insert(L, 1); /* move 'true' to stack start */
	} @catch (ClientError *e) {
		/*
		 * Note: FiberCancelException passes through this
		 * catch and thus leaves garbage on coroutine
		 * stack.
		 */
		lua_settop(L, 0); /* pop any possible garbage */
		lua_pushboolean(L, false); /* completion status */
		lua_pushstring(L, e->errmsg); /* error message */
	}
	return lua_gettop(L);
}

/*
 * Convert lua number or string to lua cdata 64bit number.
 */
static int
lbox_tonumber64(struct lua_State *L)
{
	uint64_t result = lua_tointeger64(L, -1);
	return luaL_pushnumber64(L, result);
}

/** A helper to register a single type metatable. */
void
tarantool_lua_register_type(struct lua_State *L, const char *type_name,
			    const struct luaL_Reg *methods)
{
	luaL_newmetatable(L, type_name);
	/*
	 * Conventionally, make the metatable point to itself
	 * in __index. If 'methods' contain a field for __index,
	 * this is a no-op.
	 */
	lua_pushvalue(L, -1);
	lua_setfield(L, -2, "__index");
	lua_pushstring(L, type_name);
	lua_setfield(L, -2, "__metatable");
	luaL_register(L, NULL, methods);
	lua_pop(L, 1);
}

struct lua_State *
tarantool_lua_init()
{
	lua_State *L = luaL_newstate();
	if (L == NULL)
		return L;
	luaL_openlibs(L);
	luaL_register(L, boxlib_name, boxlib);
	lua_pop(L, 1);
	luaL_register(L, fiberlib_name, fiberlib);
	lua_pop(L, 1);
	tarantool_lua_register_type(L, fiberlib_name, lbox_fiber_meta);
	lua_register(L, "print", lbox_print);
	lua_register(L, "pcall", lbox_pcall);
	lua_register(L, "tonumber64", lbox_tonumber64);
	L = mod_lua_init(L);
	lua_settop(L, 0); /* clear possible left-overs of init */
	return L;
}

void
tarantool_lua_close(struct lua_State *L)
{
	lua_close(L); /* collects garbage, invoking userdata gc */
}

/**
 * Attempt to append 'return ' before the chunk: if the chunk is
 * an expression, this pushes results of the expression onto the
 * stack. If the chunk is a statement, it won't compile. In that
 * case try to run the original string.
 */
static int
tarantool_lua_dostring(struct lua_State *L, const char *str)
{
	struct tbuf *buf = tbuf_alloc(fiber->gc_pool);
	tbuf_printf(buf, "%s%s", "return ", str);
	int r = luaL_loadstring(L, tbuf_str(buf));
	if (r) {
		lua_pop(L, 1); /* pop the error message */
		r = luaL_loadstring(L, str);
		if (r)
			return r;
	}
	@try {
		lua_call(L, 0, LUA_MULTRET);
	} @catch (ClientError *e) {
		lua_pushstring(L, e->errmsg);
		return 1;
	}
	return 0;
}

void
tarantool_lua(struct lua_State *L,
	      struct tbuf *out, const char *str)
{
	tarantool_lua_set_out(L, out);
	int r = tarantool_lua_dostring(L, str);
	tarantool_lua_set_out(L, NULL);
	if (r) {
		/* Make sure the output is YAMLish */
		tbuf_printf(out, "error: '%s'\r\n",
			    luaL_gsub(L, lua_tostring(L, -1),
				      "'", "''"));
	}
	else {
		tarantool_lua_printstack_yaml(L, out);
	}
	lua_settop(L, 0); /* clear the stack from return values. */
}

/**
 * Check if the given literal is a number/boolean or string
 * literal. A string literal needs quotes.
 */
static bool
is_string(const char *str)
{
	if (strcmp(str, "true") == 0 || strcmp(str, "false") == 0)
	    return false;
	if (! isdigit(*str))
	    return true;
	char *endptr;
	(void) strtod(str, &endptr);
	return *endptr != '\0';
}

/*
 * Make a new configuration available in Lua.
 * We could perhaps make Lua bindings to access the C
 * structure in question, but for now it's easier and just
 * as functional to convert the given configuration to a Lua
 * table and export the table into Lua.
 */
void
tarantool_lua_load_cfg(struct lua_State *L, struct tarantool_cfg *cfg)
{
	luaL_Buffer b;
	char *key, *value;

	luaL_buffinit(L, &b);
	tarantool_cfg_iterator_t *i = tarantool_cfg_iterator_init();
	luaL_addstring(&b,
"box.cfg = {}\n"
"setmetatable(box.cfg, {})\n"
"box.space = {}\n"
"setmetatable(box.space, getmetatable(box.cfg))\n"
"getmetatable(box.space).__index = function(table, index)\n"
"  table[index] = {}\n"
"  setmetatable(table[index], getmetatable(table))\n"
"  return rawget(table, index)\n"
"end\n");
	while ((key = tarantool_cfg_iterator_next(i, cfg, &value)) != NULL) {
		if (value == NULL)
			continue;
		char *quote = is_string(value) ? "'" : "";
		if (strchr(key, '.') == NULL) {
			lua_pushfstring(L, "box.cfg.%s = %s%s%s\n",
					key, quote, value, quote);
			luaL_addvalue(&b);
		} else if (strncmp(key, "space", strlen("space")) == 0) {
			lua_pushfstring(L, "box.%s = %s%s%s\n",
					key, quote, value, quote);
			luaL_addvalue(&b);
		}
		free(value);
	}
	luaL_addstring(&b,
"getmetatable(box.cfg).__newindex = function(table, index)\n"
"  error('Attempt to modify a read-only table')\n"
"end\n"
"getmetatable(box.cfg).__index = nil\n"
"if type(box.on_reload_configuration) == 'function' then\n"
"  box.on_reload_configuration()\n"
"end\n");
	luaL_pushresult(&b);
	if (luaL_loadstring(L, lua_tostring(L, -1)) != 0 ||
	    lua_pcall(L, 0, 0, 0) != 0) {
		panic("%s", lua_tostring(L, -1));
	}
	lua_pop(L, 1);
}

/*
 * vim: foldmethod=marker
 */<|MERGE_RESOLUTION|>--- conflicted
+++ resolved
@@ -123,8 +123,6 @@
 	return result;
 }
 
-<<<<<<< HEAD
-=======
 /* Convert box.pack() format specifier to Tarantool
  * binary protocol UPDATE opcode
  */
@@ -143,7 +141,6 @@
 	}
 }
 
->>>>>>> 8db4a30e
 /**
  * To use Tarantool/Box binary protocol primitives from Lua, we
  * need a way to pack Lua variables into a binary representation.
@@ -237,8 +234,6 @@
 			luaL_addvarint32(&b, size);
 			luaL_addlstring(&b, str, size);
 			break;
-<<<<<<< HEAD
-=======
 		case '=': /* update tuple set foo=bar */
 		case '+': /* set field+=val */
 		case '&': /* set field&=val */
@@ -251,7 +246,6 @@
 			luaL_addlstring(&b, (char *) &u32buf, sizeof(u32));
 			luaL_addchar(&b, format_to_opcode(*format));
 			break;
->>>>>>> 8db4a30e
 		default:
 			luaL_error(L, "box.pack: unsupported pack "
 				   "format specifier '%c'", *format);
