/*
 * Copyright (C) 2010 Mail.RU
 * Copyright (C) 2010 Yuriy Vostrikov
 *
 * Redistribution and use in source and binary forms, with or without
 * modification, are permitted provided that the following conditions
 * are met:
 * 1. Redistributions of source code must retain the above copyright
 *    notice, this list of conditions and the following disclaimer.
 * 2. Redistributions in binary form must reproduce the above copyright
 *    notice, this list of conditions and the following disclaimer in the
 *    documentation and/or other materials provided with the distribution.
 *
 * THIS SOFTWARE IS PROVIDED BY AUTHOR AND CONTRIBUTORS ``AS IS'' AND
 * ANY EXPRESS OR IMPLIED WARRANTIES, INCLUDING, BUT NOT LIMITED TO, THE
 * IMPLIED WARRANTIES OF MERCHANTABILITY AND FITNESS FOR A PARTICULAR PURPOSE
 * ARE DISCLAIMED.  IN NO EVENT SHALL AUTHOR OR CONTRIBUTORS BE LIABLE
 * FOR ANY DIRECT, INDIRECT, INCIDENTAL, SPECIAL, EXEMPLARY, OR CONSEQUENTIAL
 * DAMAGES (INCLUDING, BUT NOT LIMITED TO, PROCUREMENT OF SUBSTITUTE GOODS
 * OR SERVICES; LOSS OF USE, DATA, OR PROFITS; OR BUSINESS INTERRUPTION)
 * HOWEVER CAUSED AND ON ANY THEORY OF LIABILITY, WHETHER IN CONTRACT, STRICT
 * LIABILITY, OR TORT (INCLUDING NEGLIGENCE OR OTHERWISE) ARISING IN ANY WAY
 * OUT OF THE USE OF THIS SOFTWARE, EVEN IF ADVISED OF THE POSSIBILITY OF
 * SUCH DAMAGE.
 */

<<<<<<< HEAD
#include "fiber.h"
=======
#include "config.h"
#include <fiber.h>
>>>>>>> dfe30528
#include <arpa/inet.h>
#include <errno.h>
#include <fcntl.h>
#include <limits.h>
#include <sys/types.h>
#include <netinet/in.h>
#include <netinet/tcp.h>
#include <signal.h>
#include <stdio.h>
#include <stdlib.h>
#include <string.h>
#include <sys/mman.h>
#include <sys/socket.h>
#include <unistd.h>
#include <sysexits.h>
#include <third_party/queue.h>
#include <third_party/khash.h>

#include <palloc.h>
#include <salloc.h>
#include <say.h>
#include <tarantool.h>
#include TARANTOOL_CONFIG
#include <tarantool_ev.h>
#include <tbuf.h>
#include <util.h>
#include <stat.h>
#include <pickle.h>
#include "diagnostics.h"

static struct fiber sched;
struct fiber *fiber = &sched;
static struct fiber **sp, *call_stack[64];
static uint32_t last_used_fid;
static struct palloc_pool *ex_pool;

static uint32_t watermark = 0;

struct fiber_cleanup {
	void (*handler) (void *data);
	void *data;
};

struct fiber_server {
	int port;
	void *data;
	void (*handler) (void *data);
	void (*on_bind) (void *data);
};

struct fiber_msg {
	u32 fid;
	u32 data_len;
	u8 data[];
};

static inline struct fiber_msg *
fiber_msg(const struct tbuf *buf)
{
	return buf->data;
}

KHASH_MAP_INIT_INT(fid2fiber, void *, realloc);
static khash_t(fid2fiber) *fibers_registry;

static void
update_last_stack_frame(struct fiber *fiber)
{
#ifdef ENABLE_BACKTRACE
	fiber->last_stack_frame = __builtin_frame_address(0);
#else
	(void)fiber;
#endif /* ENABLE_BACKTRACE */
}

void
fiber_call(struct fiber *callee)
{
	struct fiber *caller = fiber;

	assert(sp - call_stack < 8);
	assert(caller);

	fiber = callee;
	*sp++ = caller;

	update_last_stack_frame(caller);

	callee->csw++;
	coro_transfer(&caller->coro.ctx, &callee->coro.ctx);
}

void
fiber_raise(struct fiber *callee, jmp_buf exc, int value)
{
	struct fiber *caller = fiber;

	assert(sp - call_stack < 8);
	assert(caller);

	fiber = callee;
	*sp++ = caller;

	update_last_stack_frame(caller);

	callee->csw++;
	coro_save_and_longjmp(&caller->coro.ctx, exc, value);
}

void
yield(void)
{
	struct fiber *callee = *(--sp);
	struct fiber *caller = fiber;

	fiber = callee;
	update_last_stack_frame(caller);

	callee->csw++;
	coro_transfer(&caller->coro.ctx, &callee->coro.ctx);
}

void
fiber_sleep(ev_tstamp delay)
{
	ev_timer_set(&fiber->timer, delay, 0.);
	ev_timer_start(&fiber->timer);
	yield();
}


/** Wait for a forked child to complete. */

void
wait_for_child(pid_t pid)
{
	ev_child_set(&fiber->cw, pid, 0);
	ev_child_start(&fiber->cw);
	yield();
	ev_child_stop(&fiber->cw);
}

void
wait_for(int events)
{
	ev_io *io = &fiber->io;

	if (io->fd != fiber->fd || io->events != events) {	/* events are not monitored */
		if (ev_is_active(io))
			ev_io_stop(io);
		ev_io_set(io, fiber->fd, events);
	}

	if (!ev_is_active(io))
		ev_io_start(io);

	yield();
}

void
unwait(int events)
{
	ev_io *io = &fiber->io;
	assert(io->fd == fiber->fd);

	if (!ev_is_active(io))
		return;

	if ((io->events & events) == 0)
		return;

	ev_io_stop(io);
}

static void
ev_schedule(ev_watcher *watcher, int event __attribute__((unused)))
{
	assert(fiber == &sched);
	fiber_call(watcher->data);
}

static struct fiber *
fid2fiber(int fid)
{
	khiter_t k = kh_get(fid2fiber, fibers_registry, fid);

	if (k == kh_end(fibers_registry))
		return NULL;
	if (!kh_exist(fibers_registry, k))
		return NULL;
	return kh_value(fibers_registry, k);
}

static void
register_fid(struct fiber *fiber)
{
	int ret;
	khiter_t k = kh_put(fid2fiber, fibers_registry, fiber->fid, &ret);
	kh_key(fibers_registry, k) = fiber->fid;
	kh_value(fibers_registry, k) = fiber;
}

static void
unregister_fid(struct fiber *fiber)
{
	khiter_t k = kh_get(fid2fiber, fibers_registry, fiber->fid);
	kh_del(fid2fiber, fibers_registry, k);
}

static void
clear_inbox(struct fiber *fiber)
{
	for (size_t i = 0; i < fiber->inbox->size; i++)
		fiber->inbox->ring[i] = NULL;
	fiber->inbox->head = fiber->inbox->tail = 0;
}

static void
fiber_alloc(struct fiber *fiber)
{
	prelease(fiber->pool);
	fiber->rbuf = tbuf_alloc(fiber->pool);
	fiber->iov = tbuf_alloc(fiber->pool);
	fiber->cleanup = tbuf_alloc(fiber->pool);

	fiber->iov_cnt = 0;
	clear_inbox(fiber);
}

void
fiber_register_cleanup(fiber_cleanup_handler handler, void *data)
{
	struct fiber_cleanup i;
	i.handler = handler;
	i.data = data;
	tbuf_append(fiber->cleanup, &i, sizeof(struct fiber_cleanup));
}

void
fiber_cleanup(void)
{
	struct fiber_cleanup *cleanup = fiber->cleanup->data;
	int i = fiber->cleanup->len / sizeof(struct fiber_cleanup);

	while (i-- > 0) {
		cleanup->handler(cleanup->data);
		cleanup++;
	}
	tbuf_reset(fiber->cleanup);
}

void
fiber_gc(void)
{
	struct palloc_pool *tmp;
	const char *tmp_name;

	fiber_cleanup();

	if (palloc_allocated(fiber->pool) < 128 * 1024)
		return;

	tmp = fiber->pool;
	fiber->pool = ex_pool;
	ex_pool = tmp;
	tmp_name = palloc_name(fiber->pool, NULL);
	palloc_name(fiber->pool, palloc_name(ex_pool, NULL));
	palloc_name(ex_pool, tmp_name);

	fiber->rbuf = tbuf_clone(fiber->pool, fiber->rbuf);
	fiber->cleanup = tbuf_clone(fiber->pool, fiber->cleanup);

	struct tbuf *new_iov = tbuf_alloc(fiber->pool);
	for (int i = 0; i < fiber->iov_cnt; i++) {
		struct iovec *v;
		size_t o = tbuf_reserve(new_iov, sizeof(*v));
		v = new_iov->data + o;
		memcpy(v, iovec(fiber->iov) + i, sizeof(*v));
	}
	fiber->iov = new_iov;

	for (int i = 0; i < fiber->inbox->size; i++) {
		struct msg *ri = fiber->inbox->ring[i];
		if (ri != NULL) {
			fiber->inbox->ring[i] = palloc(fiber->pool, sizeof(*ri));
			fiber->inbox->ring[i]->sender_fid = ri->sender_fid;
			fiber->inbox->ring[i]->msg = tbuf_clone(fiber->pool, ri->msg);
		}
	}

	prelease(ex_pool);
}


/** Destroy the currently active fiber and prepare it for reuse.
 */

static void
fiber_zombificate()
{
	diag_clear();
	fiber->name = NULL;
	fiber->f = NULL;
	fiber->data = NULL;
	unregister_fid(fiber);
	fiber->fid = 0;
	fiber_alloc(fiber);

	SLIST_INSERT_HEAD(&zombie_fibers, fiber, zombie_link);
}

static void
fiber_loop(void *data __attribute__((unused)))
{
	while (42) {
		assert(fiber != NULL && fiber->f != NULL && fiber->fid != 0);
		if (setjmp(fiber->exc) == 0) {
			fiber->f(fiber->f_data);
		} else {
			panic("fiber %s failure, exiting", fiber->name);
		}

		fiber_close();
		fiber_zombificate();
		yield();	/* give control back to scheduler */
	}
}


/* fiber never dies, just become zombie */
struct fiber *
fiber_create(const char *restrict name, int fd, int inbox_size, void (*f) (void *), void *f_data)
{
	struct fiber *fiber = NULL;
	if (inbox_size <= 0)
		inbox_size = 64;

	if (!SLIST_EMPTY(&zombie_fibers)) {
		fiber = SLIST_FIRST(&zombie_fibers);
		SLIST_REMOVE_HEAD(&zombie_fibers, zombie_link);
	} else {
		fiber = palloc(eter_pool, sizeof(*fiber));
		if (fiber == NULL)
			return NULL;

		memset(fiber, 0, sizeof(*fiber));
		if (tarantool_coro_create(&fiber->coro, fiber_loop, NULL) == NULL)
			return NULL;

		fiber->pool = palloc_create_pool(fiber->name);
		fiber->inbox = palloc(eter_pool, (sizeof(*fiber->inbox) +
						  inbox_size * sizeof(struct tbuf *)));
		fiber->inbox->size = inbox_size;

		fiber_alloc(fiber);
		ev_init(&fiber->io, (void *)ev_schedule);
		ev_init(&fiber->timer, (void *)ev_schedule);
		ev_init(&fiber->cw, (void *)ev_schedule);
		fiber->io.data = fiber->timer.data = fiber->cw.data = fiber;

		SLIST_INSERT_HEAD(&fibers, fiber, link);
	}

	fiber->name = name;
	palloc_name(fiber->pool, name);
	fiber->fd = fd;
	fiber->f = f;
	fiber->f_data = f_data;
	while (++last_used_fid <= 100) ;	/* fids from 0 to 100 are reserved */
	fiber->fid = last_used_fid;
	register_fid(fiber);

	return fiber;
}

/*
 * note, we can't release memory allocated via palloc(eter_pool, ...)
 * so, struct fiber and some of its members are leaked forever
 */

void
fiber_destroy(struct fiber *f)
{
	if (f == fiber) /* do not destroy running fiber */
		return;
	if (strcmp(f->name, "sched") == 0)
		return;

	palloc_destroy_pool(f->pool);
	tarantool_coro_destroy(&f->coro);
}

void
fiber_destroy_all()
{
	struct fiber *f;
	SLIST_FOREACH(f, &fibers, link)
		fiber_destroy(f);
}


char *
fiber_peer_name(struct fiber *fiber)
{
	struct sockaddr_in peer;
	socklen_t peer_len = sizeof(peer);

	if (!fiber->has_peer || fiber->fd < 3)
		return NULL;

	if (fiber->peer_name[0] != 0)
		return fiber->peer_name;

	memset(&peer, 0, peer_len);
	if (getpeername(fiber->fd, (struct sockaddr *)&peer, &peer_len) < 0)
		return NULL;

	uint32_t zero = 0;
	if (memcmp(&peer.sin_addr, &zero, sizeof(zero)) == 0)
		return NULL;

	snprintf(fiber->peer_name, sizeof(fiber->peer_name),
		 "%s:%d", inet_ntoa(peer.sin_addr), ntohs(peer.sin_port));

	fiber->cookie = 0;
	memcpy(&fiber->cookie, &peer, MIN(sizeof(peer), sizeof(fiber->cookie)));
	return fiber->peer_name;
}

int
fiber_close(void)
{
	if (fiber->fd < 0)
		return 0;

	unwait(-1);
	int r = close(fiber->fd);
	if (r != -1) {
		fiber->io.fd = fiber->fd = -1;
		fiber->has_peer = false;
		fiber->peer_name[0] = 0;
	}
	return r;
}

static int
ring_size(struct ring *inbox)
{
	return (inbox->size + inbox->head - inbox->tail) % inbox->size;
}

int
inbox_size(struct fiber *recipient)
{
	return ring_size(recipient->inbox);
}

void
wait_inbox(struct fiber *recipient)
{
	while (ring_size(recipient->inbox) == 0) {
		recipient->reading_inbox = true;
		yield();
		recipient->reading_inbox = false;
	}
}

bool
write_inbox(struct fiber *recipient, struct tbuf *msg)
{
	struct ring *inbox = recipient->inbox;
	if (ring_size(inbox) == inbox->size - 1)
		return false;

	inbox->ring[inbox->head] = palloc(recipient->pool, sizeof(struct msg));
	inbox->ring[inbox->head]->sender_fid = fiber->fid;
	inbox->ring[inbox->head]->msg = tbuf_clone(recipient->pool, msg);
	inbox->head = (inbox->head + 1) % inbox->size;

	if (recipient->reading_inbox)
		fiber_call(recipient);
	return true;
}

struct msg *
read_inbox(void)
{
	struct ring *restrict inbox = fiber->inbox;
	while (ring_size(inbox) == 0) {
		fiber->reading_inbox = true;
		yield();
		fiber->reading_inbox = false;
	}

	struct msg *msg = inbox->ring[inbox->tail];
	inbox->ring[inbox->tail] = NULL;
	inbox->tail = (inbox->tail + 1) % inbox->size;

	return msg;
}

int
fiber_bread(struct tbuf *buf, size_t at_least)
{
	ssize_t r;
	tbuf_ensure(buf, MAX(cfg.readahead, at_least));

	for (;;) {
		wait_for(EV_READ);
		r = read(fiber->fd, buf->data + buf->len, buf->size - buf->len);
		if (r > 0) {
			buf->len += r;
			if (buf->len >= at_least)
				break;
		} else {
			if (r < 0 && (errno == EAGAIN || errno == EWOULDBLOCK))
				continue;
			break;
		}
	}
	unwait(EV_READ);

	return r;
}

void
add_iov_dup(void *buf, size_t len)
{
	void *copy = palloc(fiber->pool, len);
	memcpy(copy, buf, len);
	add_iov(copy, len);
}

ssize_t
fiber_flush_output(void)
{
	ssize_t result, r = 0, bytes = 0;
	struct iovec *iov = iovec(fiber->iov);
	size_t iov_cnt = fiber->iov_cnt;

	while (iov_cnt > 0) {
		wait_for(EV_WRITE);
		bytes += r = writev(fiber->fd, iov, MIN(iov_cnt, IOV_MAX));
		if (r <= 0) {
			if (errno == EAGAIN || errno == EWOULDBLOCK)
				continue;
			else
				break;
		}

		while (iov_cnt > 0) {
			if (iov->iov_len > r) {
				iov->iov_base += r;
				iov->iov_len -= r;
				break;
			} else {
				r -= iov->iov_len;
				iov++;
				iov_cnt--;
			}
		}
	}
	unwait(EV_WRITE);

	if (r < 0) {
		size_t rem = 0;
		for (int i = 0; i < iov_cnt; i++)
			rem += iov[i].iov_len;

		say_syserror("client unexpectedly gone, %" PRI_SZ " bytes unwritten", rem);
		result = r;
	} else
		result = bytes;

	fiber->iov_cnt = 0;	/* discard anything unwritten */
	tbuf_reset(fiber->iov);
	return result;
}

ssize_t
fiber_read(void *buf, size_t count)
{
	ssize_t r, done = 0;

	if (count == 0)
		return 0;

	while (count != done) {
		wait_for(EV_READ);

		if ((r = read(fiber->fd, buf + done, count - done)) <= 0) {
			if (errno == EAGAIN || errno == EWOULDBLOCK)
				continue;
			else
				break;
		}
		done += r;
	}

	unwait(EV_READ);
	return done;
}

ssize_t
fiber_write(const void *buf, size_t count)
{
	int r;
	unsigned int done = 0;

	if (count == 0)
		return 0;

	while (count != done) {
		wait_for(EV_WRITE);
		if ((r = write(fiber->fd, buf + done, count - done)) == -1) {
			if (errno == EAGAIN || errno == EWOULDBLOCK)
				continue;
			else
				break;
		}
		done += r;
	}

	unwait(EV_WRITE);
	return done;
}

int
fiber_connect(struct sockaddr_in *addr)
{
	int error;
	socklen_t error_size = sizeof(error);

	fiber->fd = socket(AF_INET, SOCK_STREAM, 0);
	if (fiber->fd < 0)
		goto error;

	if (set_nonblock(fiber->fd) < 0)
		goto error;

	if (connect(fiber->fd, (struct sockaddr *)addr, sizeof(*addr)) < 0) {
		if (errno != EINPROGRESS)
			goto error;
	}

	wait_for(EV_WRITE);
	if (getsockopt(fiber->fd, SOL_SOCKET, SO_ERROR, &error, &error_size) < 0)
		goto error;

	assert(error_size == sizeof(error));

	if (error != 0) {
		errno = error;
		goto error;
	}

	unwait(EV_WRITE);
	return fiber->fd;
      error:
	unwait(EV_WRITE);
	fiber_close();
	return fiber->fd;
}

int
set_nonblock(int sock)
{
	int flags;
	if ((flags = fcntl(sock, F_GETFL, 0)) < 0 || fcntl(sock, F_SETFL, flags | O_NONBLOCK) < 0)
		return -1;
	return sock;
}

static int
read_atleast(int fd, struct tbuf *b, size_t to_read)
{
	tbuf_ensure(b, to_read);
	while (to_read > 0) {
		int r = read(fd, b->data + b->len, to_read);
		if (r <= 0) {
			if (errno == EINTR)
				continue;
			return -1;
		}
		to_read -= r;
		b->len += r;
	}
	return 0;
}

/** Write all data to a socket.
 *
 * This function is equivalent to 'write', except it would ensure
 * that all data is written to the file unless a non-ignorable
 * error occurs.
 *
 * @retval 0  Success
 *
 * @reval  1  An error occurred (not EINTR).
 */
static int
write_all(int fd, void *data, size_t len)
{
	while (len > 0) {
		ssize_t r = write(fd, data, len);
		if (r < 0) {
			if (errno == EINTR)
				continue;
			return -1;
		}
		data += r;
		len -= r;
	}
	return 0;
}

void __attribute__ ((noreturn))
blocking_loop(int fd, struct tbuf *(*handler) (void *state, struct tbuf *), void *state)
{
	struct tbuf *request, *request_body, *reply, *reply_body;
	u32 *request_size, reply_size;
	int result = EXIT_FAILURE;

	for (;;) {
		request = tbuf_alloc(fiber->pool);
		if (read_atleast(fd, request, sizeof(u32)) < 0) {
			result = EXIT_SUCCESS;
			break;
		}

		if ((request_size = tbuf_peek(request, sizeof(u32))) == NULL) {
			result = EXIT_SUCCESS;
			break;
		}
		*request_size = ntohl(*request_size);

		if (read_atleast(fd, request, *request_size) < 0) {
			result = EXIT_SUCCESS;
			break;
		}

		request_body = tbuf_alloc(fiber->pool);
		tbuf_append(request_body, fiber_msg(request)->data, fiber_msg(request)->data_len);

		reply_body = handler(state, request_body);

		reply_size = sizeof(struct fiber_msg) + reply_body->len;
		reply = tbuf_alloc(fiber->pool);
		tbuf_reserve(reply, reply_size);

		fiber_msg(reply)->fid = fiber_msg(request)->fid;
		fiber_msg(reply)->data_len = reply_body->len;
		memcpy(fiber_msg(reply)->data, reply_body->data, reply_body->len);

		reply_size = htonl(reply_size);
		if (write_all(fd, &reply_size, sizeof(reply_size)) < 0) {
			result = EXIT_FAILURE;
			break;
		}
		if (write_all(fd, reply->data, reply->len) < 0) {
			result = EXIT_FAILURE;
			break;
		}

		prelease(fiber->pool);
	}

	handler(state, NULL);
	exit(result);
}

static void
inbox2sock(void *_data __attribute__((unused)))
{
	struct tbuf *msg, *out;
	struct msg *m;
	u32 len;

	for (;;) {
		out = tbuf_alloc(fiber->pool);

		do {
			m = read_inbox();
			msg = tbuf_alloc(fiber->pool);

			/* TODO: do not copy message twice */
			tbuf_reserve(msg, sizeof(struct fiber_msg) + m->msg->len);
			fiber_msg(msg)->fid = m->sender_fid;
			fiber_msg(msg)->data_len = m->msg->len;
			memcpy(fiber_msg(msg)->data, m->msg->data, m->msg->len);
			len = htonl(msg->len);

			tbuf_append(out, &len, sizeof(len));
			tbuf_append(out, msg->data, msg->len);
		} while (ring_size(fiber->inbox) > 0);

		if (fiber_write(out->data, out->len) != out->len)
			panic("child is dead");
		fiber_gc();
		unwait(-1);
	}
}

static void
sock2inbox(void *_data __attribute__((unused)))
{
	struct tbuf *msg, *msg_body;
	struct fiber *recipient;
	u32 len;

	for (;;) {
		if (fiber->rbuf->len < sizeof(len)) {
			if (fiber_bread(fiber->rbuf, sizeof(len)) <= 0)
				panic("child is dead");
		}

		len = read_u32(fiber->rbuf);

		len = ntohl(len);
		if (fiber->rbuf->len < len) {
			if (fiber_bread(fiber->rbuf, len) <= 0)
				panic("child is dead");
		}

		msg = tbuf_split(fiber->rbuf, len);
		recipient = fid2fiber(fiber_msg(msg)->fid);
		if (recipient == NULL) {
			say_error("recipient is lost");
			continue;
		}

		msg_body = tbuf_alloc(recipient->pool);
		tbuf_append(msg_body, fiber_msg(msg)->data, fiber_msg(msg)->data_len);
		write_inbox(recipient, msg_body);
		fiber_gc();
	}
}

struct child *
spawn_child(const char *name, int inbox_size, struct tbuf *(*handler) (void *, struct tbuf *),
	    void *state)
{
	char *proxy_name, *child_name;
	int socks[2];
	int pid;

	if (socketpair(AF_UNIX, SOCK_STREAM, 0, socks) == -1) {
		say_syserror("socketpair");
		return NULL;
	}

	if ((pid = fork()) == -1) {
		say_syserror("fork");
		return NULL;
	}

	if (pid) {
		close(socks[0]);
		if (set_nonblock(socks[1]) == -1)
			return NULL;

		struct child *c = palloc(eter_pool, sizeof(*c));
		c->pid = pid;

		proxy_name = palloc(eter_pool, 64);
		snprintf(proxy_name, 64, "%s/sock2inbox", name);
		c->in = fiber_create(proxy_name, socks[1], inbox_size, sock2inbox, NULL);
		fiber_call(c->in);
		proxy_name = palloc(eter_pool, 64);
		snprintf(proxy_name, 64, "%s/inbox2sock", name);
		c->out = fiber_create(proxy_name, socks[1], inbox_size, inbox2sock, NULL);
		c->out->reading_inbox = true;
		return c;
	} else {
		salloc_destroy();
		close_all_xcpt(2, socks[0], sayfd);
		child_name = palloc(eter_pool, 64);
		snprintf(child_name, 64, "%s/child", name);
		sched.name = child_name;
		set_proc_title(name);
		say_crit("%s initialized", name);
		blocking_loop(socks[0], handler, state);
	}
}

static void
tcp_server_handler(void *data)
{
	struct fiber_server *server = fiber->data;
	struct fiber *h;
	char name[64];
	int fd;
	bool warning_said = false;
	int one = 1;
	struct sockaddr_in sin;
	struct linger ling = { 0, 0 };

	if ((fiber->fd = socket(AF_INET, SOCK_STREAM, IPPROTO_TCP)) == -1) {
		say_syserror("socket");
		exit(EX_OSERR);
	}

	if (setsockopt(fiber->fd, SOL_SOCKET, SO_REUSEADDR, &one, sizeof(one)) == -1 ||
	    setsockopt(fiber->fd, SOL_SOCKET, SO_KEEPALIVE, &one, sizeof(one)) == -1 ||
	    setsockopt(fiber->fd, IPPROTO_TCP, TCP_NODELAY, &one, sizeof(one)) == -1 ||
	    setsockopt(fiber->fd, SOL_SOCKET, SO_LINGER, &ling, sizeof(ling)) == -1) {
		say_syserror("setsockopt");
		exit(EX_OSERR);
	}

	if (set_nonblock(fiber->fd) == -1)
		exit(EX_OSERR);

	memset(&sin, 0, sizeof(struct sockaddr_in));
	sin.sin_family = AF_INET;
	sin.sin_port = htons(server->port);
	sin.sin_addr.s_addr = INADDR_ANY;

	for (;;) {
		if (bind(fiber->fd, (struct sockaddr *)&sin, sizeof(sin)) == -1) {
			if (errno == EADDRINUSE)
				goto sleep_and_retry;
			say_syserror("bind");
			exit(EX_OSERR);
		}
		if (listen(fiber->fd, cfg.backlog) == -1) {
			if (errno == EADDRINUSE)
				goto sleep_and_retry;
			say_syserror("listen");
			exit(EX_OSERR);
		}

		say_info("bound to TCP port %i", server->port);
		break;

	      sleep_and_retry:
		if (!warning_said) {
			say_warn("port %i is already in use, "
				 "will retry binding after 0.1 seconds.", server->port);
			warning_said = true;
		}
		fiber_sleep(0.1);
	}

	if (server->on_bind != NULL)
		server->on_bind(server->data);

	while (1) {
		wait_for(EV_READ);

		while ((fd = accept(fiber->fd, NULL, NULL)) > 0) {
			if (set_nonblock(fd) == -1) {
				say_error("can't set nonblock");
				close(fd);
				continue;
			}
			if (setsockopt(fd, IPPROTO_TCP, TCP_NODELAY,
				       &one, sizeof(one)) == -1) {
				say_syserror("setsockopt failed");
				/* Do nothing, not a fatal error.  */
			}

			snprintf(name, sizeof(name), "%i/handler", server->port);
			h = fiber_create(name, fd, -1, server->handler, data);
			if (h == NULL) {
				say_error("can't create handler fiber, dropping client connection");
				close(fd);
				continue;
			}

			h->has_peer = true;
			fiber_call(h);
		}
		if (fd < 0 && errno != EAGAIN && errno != EWOULDBLOCK) {
			say_syserror("accept");
			continue;
		}

	}
}

static void
udp_server_handler(void *data)
{
	struct fiber_server *server = fiber->data;
	bool warning_said = false;
	struct sockaddr_in sin;

	if ((fiber->fd = socket(AF_INET, SOCK_DGRAM, 0)) == -1) {
		say_syserror("socket");
		exit(EX_OSERR);
	}

	if (set_nonblock(fiber->fd) == -1)
		exit(EX_OSERR);

	memset(&sin, 0, sizeof(struct sockaddr_in));
	sin.sin_family = AF_INET;
	sin.sin_port = htons(server->port);
	sin.sin_addr.s_addr = INADDR_ANY;

	for (;;) {
		if (bind(fiber->fd, (struct sockaddr *)&sin, sizeof(sin)) == -1) {
			if (errno == EADDRINUSE)
				goto sleep_and_retry;
			say_syserror("bind");
			exit(EX_OSERR);
		}

		say_info("bound to UDP port %i", server->port);
		break;

	      sleep_and_retry:
		if (!warning_said) {
			say_warn("port %i is already in use, "
				 "will retry binding after 0.1 seconds.", server->port);
			warning_said = true;
		}
		fiber_sleep(0.1);
	}

	if (server->on_bind != NULL)
		server->on_bind(server->data);

	while (1) {
#define MAXUDPPACKETLEN	128
		char buf[MAXUDPPACKETLEN];
		struct sockaddr_in addr;
		socklen_t addrlen;
		ssize_t sz;

		wait_for(EV_READ);

		for (;;) {
			addrlen = sizeof(addr);
			sz = recvfrom(fiber->fd, buf, MAXUDPPACKETLEN, MSG_DONTWAIT,
				      (struct sockaddr *)&addr, &addrlen);

			if (sz <= 0) {
				if (!(errno == EAGAIN || errno == EWOULDBLOCK))
					say_syserror("recvfrom");
				break;
			} else {
				if (server->handler) {
					server->handler(data);
				} else {
					void (*f) (char *, int) = data;
					f(buf, (int)sz);
				}
			}
		}
	}
}

struct fiber *
fiber_server(fiber_server_type type, int port, void (*handler) (void *data), void *data,
	     void (*on_bind) (void *data))
{
	char *server_name;
	struct fiber_server *server;
	struct fiber *s;

	server_name = palloc(eter_pool, 64);
	snprintf(server_name, 64, "%i/acceptor", port);
	s = fiber_create(server_name, -1, -1,
			 (type == tcp_server) ? tcp_server_handler : udp_server_handler, data);
	s->data = server = palloc(eter_pool, sizeof(struct fiber_server));
	assert(server != NULL);
	server->port = port;
	server->handler = handler;
	server->on_bind = on_bind;

	fiber_call(s);		/* give a handler a chance */
	return s;
}


void
fiber_info(struct tbuf *out)
{
	struct fiber *fiber;

	tbuf_printf(out, "fibers:" CRLF);
	SLIST_FOREACH(fiber, &fibers, link) {
		void *stack_top = fiber->coro.stack + fiber->coro.stack_size;

		tbuf_printf(out, "  - fid: %4i" CRLF, fiber->fid);
		tbuf_printf(out, "    csw: %i" CRLF, fiber->csw);
		tbuf_printf(out, "    name: %s" CRLF, fiber->name);
		tbuf_printf(out, "    inbox: %i" CRLF, ring_size(fiber->inbox));
		tbuf_printf(out, "    fd: %4i" CRLF, fiber->fd);
		tbuf_printf(out, "    peer: %s" CRLF, fiber_peer_name(fiber));
		tbuf_printf(out, "    stack: %p" CRLF, stack_top);
		tbuf_printf(out, "    exc: %p" CRLF,
			    ((void **)fiber->exc)[3]);
		tbuf_printf(out, "    exc_frame: %p,"CRLF, ((void **)fiber->exc)[3] + 2 * sizeof(void *));
#ifdef ENABLE_BACKTRACE
		tbuf_printf(out, "    backtrace:" CRLF "%s",
			    backtrace(fiber->last_stack_frame,
				      fiber->coro.stack, fiber->coro.stack_size));
#endif /* ENABLE_BACKTRACE */
	}
}

void
fiber_init(void)
{
	SLIST_INIT(&fibers);
	fibers_registry = kh_init(fid2fiber, &watermark);

	ex_pool = palloc_create_pool("ex_pool");

	memset(&sched, 0, sizeof(sched));
	sched.fid = 1;
	sched.name = "sched";
	sched.pool = palloc_create_pool(sched.name);

	sp = call_stack;
	fiber = &sched;
	last_used_fid = 100;
}<|MERGE_RESOLUTION|>--- conflicted
+++ resolved
@@ -24,12 +24,8 @@
  * SUCH DAMAGE.
  */
 
-<<<<<<< HEAD
 #include "fiber.h"
-=======
 #include "config.h"
-#include <fiber.h>
->>>>>>> dfe30528
 #include <arpa/inet.h>
 #include <errno.h>
 #include <fcntl.h>
