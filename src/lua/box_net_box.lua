--- conflicted
+++ resolved
@@ -894,17 +894,11 @@
             end
         end
 
-<<<<<<< HEAD
         if raise and response.hdr[TYPE] ~= OK then
-            local errcode = bit.band(response.hdr[TYPE], ERROR - 1)
-            box.raise(errcode, response.body[ERROR])
-=======
-        if raise and response.hdr[CODE] ~= 0 then
             box.error({
-                code = response.hdr[CODE],
+                code = response.hdr[TYPE],
                 reason = response.body[ERROR]
             })
->>>>>>> 4cc03606
         end
 
         if response.body[DATA] ~= nil then
