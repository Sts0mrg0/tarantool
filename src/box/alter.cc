/*
 * Copyright 2010-2016, Tarantool AUTHORS, please see AUTHORS file.
 *
 * Redistribution and use in source and binary forms, with or
 * without modification, are permitted provided that the following
 * conditions are met:
 *
 * 1. Redistributions of source code must retain the above
 *    copyright notice, this list of conditions and the
 *    following disclaimer.
 *
 * 2. Redistributions in binary form must reproduce the above
 *    copyright notice, this list of conditions and the following
 *    disclaimer in the documentation and/or other materials
 *    provided with the distribution.
 *
 * THIS SOFTWARE IS PROVIDED BY <COPYRIGHT HOLDER> ``AS IS'' AND
 * ANY EXPRESS OR IMPLIED WARRANTIES, INCLUDING, BUT NOT LIMITED
 * TO, THE IMPLIED WARRANTIES OF MERCHANTABILITY AND FITNESS FOR
 * A PARTICULAR PURPOSE ARE DISCLAIMED. IN NO EVENT SHALL
 * <COPYRIGHT HOLDER> OR CONTRIBUTORS BE LIABLE FOR ANY DIRECT,
 * INDIRECT, INCIDENTAL, SPECIAL, EXEMPLARY, OR CONSEQUENTIAL
 * DAMAGES (INCLUDING, BUT NOT LIMITED TO, PROCUREMENT OF
 * SUBSTITUTE GOODS OR SERVICES; LOSS OF USE, DATA, OR PROFITS; OR
 * BUSINESS INTERRUPTION) HOWEVER CAUSED AND ON ANY THEORY OF
 * LIABILITY, WHETHER IN CONTRACT, STRICT LIABILITY, OR TORT
 * (INCLUDING NEGLIGENCE OR OTHERWISE) ARISING IN ANY WAY OUT OF
 * THE USE OF THIS SOFTWARE, EVEN IF ADVISED OF THE POSSIBILITY OF
 * SUCH DAMAGE.
 */
#include "alter.h"
#include "schema.h"
#include "user.h"
#include "space.h"
#include "memtx_index.h"
#include "func.h"
#include "txn.h"
#include "tuple.h"
#include "fiber.h" /* for gc_pool */
#include "scoped_guard.h"
#include "third_party/base64.h"
#include <new> /* for placement new */
#include <stdio.h> /* snprintf() */
#include <ctype.h>
#include "replication.h" /* for replica_set_id() */
#include "session.h" /* to fetch the current user. */
#include "vclock.h" /* VCLOCK_MAX */
#include "xrow.h"
#include "iproto_constants.h"
#include "memtx_tuple.h"
#include "version.h"
#include "sequence.h"

/**
 * chap-sha1 of empty string, i.e.
 * base64_encode(sha1(sha1(""), 0)
 */
#define CHAP_SHA1_EMPTY_PASSWORD "vhvewKp0tNyweZQ+cFKAlsyphfg="

/* {{{ Auxiliary functions and methods. */

void
access_check_ddl(uint32_t owner_uid, enum schema_object_type type)
{
	struct credentials *cr = current_user();
	/*
	 * Only the owner of the object can be the grantor
	 * of the privilege on the object. This means that
	 * for universe/space/func/other persistent object,
	 * only the creator of the object can be the grantor,
	 * since Tarantool lacks separate CREATE/DROP/GRANT OPTION
	 * privileges.
	 */
	if (owner_uid != cr->uid && cr->uid != ADMIN) {
		struct user *user = user_find_xc(cr->uid);
		tnt_raise(ClientError, ER_ACCESS_DENIED,
			  "Create, drop or alter", schema_object_name(type),
			  user->def->name);
	}
}

/**
 * Throw an exception if the given index definition
 * is incompatible with a sequence.
 */
static void
index_def_check_sequence(struct index_def *index_def, const char *space_name)
{
	enum field_type type = index_def->key_def->parts[0].type;
	if (type != FIELD_TYPE_UNSIGNED && type != FIELD_TYPE_INTEGER) {
		tnt_raise(ClientError, ER_MODIFY_INDEX, index_def->name,
			  space_name, "sequence cannot be used with "
			  "a non-integer key");
	}
}

/**
 * Support function for index_def_new_from_tuple(..)
 * Checks tuple (of _index space) and throws a nice error if it is invalid
 * Checks only types of fields and their count!
 */
static void
index_def_check_tuple(const struct tuple *tuple)
{
	const mp_type common_template[] =
		{MP_UINT, MP_UINT, MP_STR, MP_STR, MP_MAP, MP_ARRAY};
	const char *data = tuple_data(tuple);
	uint32_t field_count = mp_decode_array(&data);
	const char *field_start = data;
	if (field_count != 6)
		goto err;
	for (size_t i = 0; i < lengthof(common_template); i++) {
		enum mp_type type = mp_typeof(*data);
		if (type != common_template[i])
			goto err;
		mp_next(&data);
	}
	return;

err:
	char got[DIAG_ERRMSG_MAX];
	char *p = got, *e = got + sizeof(got);
	data = field_start;
	for (uint32_t i = 0; i < field_count && p < e; i++) {
		enum mp_type type = mp_typeof(*data);
		mp_next(&data);
		p += snprintf(p, e - p, i ? ", %s" : "%s", mp_type_strs[type]);
	}
	tnt_raise(ClientError, ER_WRONG_INDEX_RECORD, got,
		  "space id (unsigned), index id (unsigned), name (string), "\
		  "type (string), options (map), parts (array)");
}

static int
opt_set(void *opts, const struct opt_def *def, const char **val,
	struct region *region)
{
	int64_t ival;
	double dval;
	uint32_t str_len;
	const char *str;
	char *ptr;
	char *opt = ((char *) opts) + def->offset;
	switch (def->type) {
	case OPT_BOOL:
		if (mp_typeof(**val) != MP_BOOL)
			return -1;
		store_bool(opt, mp_decode_bool(val));
		break;
	case OPT_INT:
		if (mp_read_int64(val, &ival) != 0)
			return -1;
		store_u64(opt, ival);
		break;
	case OPT_FLOAT:
		if (mp_read_double(val, &dval) != 0)
			return -1;
		store_double(opt, dval);
		break;
	case OPT_STR:
		if (mp_typeof(**val) != MP_STR)
			return -1;
		str = mp_decode_str(val, &str_len);
		str_len = MIN(str_len, def->len - 1);
		memcpy(opt, str, str_len);
		opt[str_len] = '\0';
		break;
	case OPT_STRPTR:
		if (mp_typeof(**val) != MP_STR)
			return -1;
		str = mp_decode_str(val, &str_len);
		if (str_len > 0) {
			ptr = (char *) region_alloc_xc(region, str_len + 1);
			memcpy(ptr, str, str_len);
			ptr[str_len] = '\0';
			assert (strlen(ptr) == str_len);
		} else {
			ptr = NULL;
		}
		*(const char **)opt = ptr;
		break;
	case OPT_ENUM:
		if (mp_typeof(**val) != MP_STR)
			return -1;
		str = mp_decode_str(val, &str_len);
		if (def->to_enum == NULL) {
			ival = strnindex(def->enum_strs, str, str_len,
					 def->enum_max);
		} else {
			ival = def->to_enum(str, str_len);
		}
		switch(def->enum_size) {
		case sizeof(uint8_t):
			store_u8(opt, (uint8_t)ival);
			break;
		case sizeof(uint16_t):
			store_u16(opt, (uint16_t)ival);
			break;
		case sizeof(uint32_t):
			store_u32(opt, (uint32_t)ival);
			break;
		case sizeof(uint64_t):
			store_u64(opt, (uint64_t)ival);
			break;
		default:
			unreachable();
		};
		break;
	default:
		unreachable();
	}
	return 0;
}

static void
opts_parse_key(void *opts, const struct opt_def *reg, const char *key,
	       uint32_t key_len, const char **data, uint32_t errcode,
	       uint32_t field_no, struct region *region)
{
	char errmsg[DIAG_ERRMSG_MAX];
	bool found = false;
	for (const struct opt_def *def = reg; def->name != NULL; def++) {
		if (key_len != strlen(def->name) ||
		    memcmp(key, def->name, key_len) != 0)
			continue;

		if (opt_set(opts, def, data, region) != 0) {
			snprintf(errmsg, sizeof(errmsg), "'%.*s' must be %s",
				 key_len, key, opt_type_strs[def->type]);
			tnt_raise(ClientError, errcode, field_no, errmsg);
		}
		found = true;
		break;
	}
	if (!found) {
		snprintf(errmsg, sizeof(errmsg), "unexpected option '%.*s'",
			 key_len, key);
		tnt_raise(ClientError, errcode, field_no, errmsg);
	}
}

/**
 * Populate key options from their msgpack-encoded representation
 * (msgpack map).
 */
static void
opts_decode(void *opts, const struct opt_def *reg, const char *map,
	    uint32_t errcode, uint32_t field_no, struct region *region)
{
	assert(mp_typeof(*map) == MP_MAP);

	/*
	 * The implementation below has O(map_size * reg_size) complexity.
	 * DDL is not performance-critical, so this is not a problem.
	 */
	uint32_t map_size = mp_decode_map(&map);
	for (uint32_t i = 0; i < map_size; i++) {
		if (mp_typeof(*map) != MP_STR) {
			tnt_raise(ClientError, errcode, field_no,
				  "key must be a string");
		}
		uint32_t key_len;
		const char *key = mp_decode_str(&map, &key_len);
		opts_parse_key(opts, reg, key, key_len, &map, errcode,
			       field_no, region);
	}
}

/**
 * Fill index_opts structure from opts field in tuple of space _index
 * Throw an error is unrecognized option.
 */
static void
index_opts_decode(struct index_opts *opts, const char *map,
		  struct region *region)
{
	index_opts_create(opts);
	opts_decode(opts, index_opts_reg, map, ER_WRONG_INDEX_OPTIONS,
		    BOX_INDEX_FIELD_OPTS, region);
	if (opts->distance == rtree_index_distance_type_MAX) {
		tnt_raise(ClientError, ER_WRONG_INDEX_OPTIONS,
			  BOX_INDEX_FIELD_OPTS, "distance must be either "\
			  "'euclid' or 'manhattan'");
	}
	if (opts->sql != NULL) {
		char *sql = strdup(opts->sql);
		if (sql == NULL) {
			opts->sql = NULL;
			tnt_raise(OutOfMemory, strlen(opts->sql) + 1, "strdup",
				  "sql");
		}
		opts->sql = sql;
	}
	if (opts->run_count_per_level <= 0)
		tnt_raise(ClientError, ER_WRONG_INDEX_OPTIONS,
			  BOX_INDEX_FIELD_OPTS,
			  "run_count_per_level must be > 0");
	if (opts->run_size_ratio <= 1)
		tnt_raise(ClientError, ER_WRONG_SPACE_OPTIONS,
			  BOX_INDEX_FIELD_OPTS, "run_size_ratio must be > 1");
}

/**
 * Create a index_def object from a record in _index
 * system space.
 *
 * Check that:
 * - index id is within range
 * - index type is supported
 * - part count > 0
 * - there are parts for the specified part count
 * - types of parts in the parts array are known to the system
 * - fieldno of each part in the parts array is within limits
 */
<<<<<<< HEAD
struct index_def *
index_def_new_from_tuple(struct tuple *tuple, struct space *old_space)
=======
static struct index_def *
index_def_new_from_tuple(struct tuple *tuple, struct space *space)
>>>>>>> 88c7b9da
{
	index_def_check_tuple(tuple);

	struct index_opts opts;
	uint32_t id = tuple_field_u32_xc(tuple, BOX_INDEX_FIELD_SPACE_ID);
	uint32_t index_id = tuple_field_u32_xc(tuple, BOX_INDEX_FIELD_ID);
	enum index_type type =
		STR2ENUM(index_type, tuple_field_cstr_xc(tuple,
							 BOX_INDEX_FIELD_TYPE));
	uint32_t name_len;
	const char *name = tuple_field_str_xc(tuple, BOX_INDEX_FIELD_NAME,
					      &name_len);
	if (name_len > BOX_NAME_MAX) {
		tnt_raise(ClientError, ER_MODIFY_INDEX,
			  tt_cstr(name, BOX_INVALID_NAME_MAX),
			  space_name(space), "index name is too long");
	}
	index_opts_decode(&opts,
			  tuple_field_with_type_xc(tuple, BOX_INDEX_FIELD_OPTS,
						   MP_MAP), &fiber()->gc);
	struct index_opts *opts_p = &opts;
	auto opts_guard = make_scoped_guard([=] { index_opts_destroy(opts_p); });
	const char *parts =
		tuple_field_with_type_xc(tuple, BOX_INDEX_FIELD_PARTS,
					 MP_ARRAY);
	uint32_t part_count = mp_decode_array(&parts);
	struct key_def *key_def = key_def_new(part_count);
	if (key_def == NULL)
		diag_raise();
	auto key_def_guard = make_scoped_guard([=] { box_key_def_delete(key_def); });
	if (key_def_decode_parts(key_def, &parts) != 0)
		diag_raise();
	struct index_def *index_def =
		index_def_new(id, index_id, name, name_len, type,
			      &opts, key_def, space_index_key_def(space, 0));
	if (index_def == NULL)
		diag_raise();
	auto index_def_guard = make_scoped_guard([=] { index_def_delete(index_def); });
	index_def_check_xc(index_def, space_name(space));
	space->handler->checkIndexDef(space, index_def);
	if (index_def->iid == 0 && space->sequence != NULL)
		index_def_check_sequence(index_def, space_name(space));
	index_def_guard.is_active = false;
	return index_def;
}

/**
 * Fill space opts from the msgpack stream (MP_MAP field in the
 * tuple).
 */
static void
space_opts_decode(struct space_opts *opts, const char *map,
		  struct region *region)
{
	space_opts_create(opts);
	opts_decode(opts, space_opts_reg, map, ER_WRONG_SPACE_OPTIONS,
		    BOX_SPACE_FIELD_OPTS, region);
	if (opts->sql != NULL) {
		char *sql = strdup(opts->sql);
		if (sql == NULL) {
			opts->sql = NULL;
			tnt_raise(OutOfMemory, strlen(opts->sql) + 1, "strdup",
				  "sql");
		}
		opts->sql = sql;
	}
}

/**
 * Decode field definition from MessagePack map. Format:
 * {name: <string>, type: <string>}. Type is optional.
 * @param[out] field Field to decode to.
 * @param data MessagePack map to decode.
 * @param space_name Name of a space, from which the field is got.
 *        Used in error messages.
 * @param name_len Length of @a space_name.
 * @param errcode Error code to use for client errors. Either
 *        create or modify space errors.
 * @param fieldno Field number to decode. Used in error messages.
 * @param region Region to allocate field name.
 */
static void
field_def_decode(struct field_def *field, const char **data,
		 const char *space_name, uint32_t name_len,
		 uint32_t errcode, uint32_t fieldno, struct region *region)
{
	if (mp_typeof(**data) != MP_MAP) {
		tnt_raise(ClientError, errcode, tt_cstr(space_name, name_len),
			  tt_sprintf("field %d is not map",
				     fieldno + TUPLE_INDEX_BASE));
	}
	int count = mp_decode_map(data);
	*field = field_def_default;
	for (int i = 0; i < count; ++i) {
		if (mp_typeof(**data) != MP_STR) {
			tnt_raise(ClientError, errcode,
				  tt_cstr(space_name, name_len),
				  tt_sprintf("field %d format is not map"\
					     " with string keys",
					     fieldno + TUPLE_INDEX_BASE));
		}
		uint32_t key_len;
		const char *key = mp_decode_str(data, &key_len);
		opts_parse_key(field, field_def_reg, key, key_len, data,
			       ER_WRONG_SPACE_FORMAT,
			       fieldno + TUPLE_INDEX_BASE, region);
	}
	if (field->name == NULL) {
		tnt_raise(ClientError, errcode, tt_cstr(space_name, name_len),
			  tt_sprintf("field %d name is not specified",
				     fieldno + TUPLE_INDEX_BASE));
	}
	if (strlen(field->name) > BOX_NAME_MAX) {
		tnt_raise(ClientError, errcode, tt_cstr(space_name, name_len),
			  tt_sprintf("field %d name is too long",
				     fieldno + TUPLE_INDEX_BASE));
	}
	if (field->type == field_type_MAX) {
		tnt_raise(ClientError, errcode, tt_cstr(space_name, name_len),
			  tt_sprintf("field %d has unknown field type",
				     fieldno + TUPLE_INDEX_BASE));
	}
}

/**
 * Decode MessagePack array of fields.
 * @param data MessagePack array of fields.
 * @param[out] out_count Length of a result array.
 * @param space_name Space name to use in error messages.
 * @param errcode Errcode for client errors.
 * @param region Region to allocate result array.
 *
 * @retval Array of fields.
 */
static struct field_def *
space_format_decode(const char *data, uint32_t *out_count,
		    const char *space_name, uint32_t name_len,
		    uint32_t errcode, struct region *region)
{
	/* Type is checked by _space format. */
	assert(mp_typeof(*data) == MP_ARRAY);
	uint32_t count = mp_decode_array(&data);
	*out_count = count;
	if (count == 0)
		return NULL;
	size_t size = count * sizeof(struct field_def);
	struct field_def *region_defs =
		(struct field_def *) region_alloc_xc(region, size);
	for (uint32_t i = 0; i < count; ++i) {
		field_def_decode(&region_defs[i], &data, space_name, name_len,
				 errcode, i, region);
	}
	return region_defs;
}

/**
 * Fill space_def structure from struct tuple.
 */
static struct space_def *
space_def_new_from_tuple(struct tuple *tuple, uint32_t errcode,
			 struct region *region)
{
	uint32_t name_len;
	const char *name =
		tuple_field_str_xc(tuple, BOX_SPACE_FIELD_NAME, &name_len);
	if (name_len > BOX_NAME_MAX)
		tnt_raise(ClientError, errcode,
			  tt_cstr(name, BOX_INVALID_NAME_MAX),
			  "space name is too long");
<<<<<<< HEAD
	size_t size = space_def_sizeof(name_len);
	struct space_def *def = (struct space_def *) malloc(size);
	if (def == NULL)
		tnt_raise(OutOfMemory, size, "malloc", "def");
	auto def_guard = make_scoped_guard([=] { space_def_delete(def); });
	def->opts.sql = NULL;
	memcpy(def->name, name, name_len);
	def->name[name_len] = 0;
	identifier_check_xc(def->name);
	def->id = tuple_field_u32_xc(tuple, BOX_SPACE_FIELD_ID);
	if (def->id > BOX_SPACE_MAX) {
		tnt_raise(ClientError, errcode,
			  tt_cstr(def->name, BOX_INVALID_NAME_MAX),
=======
	identifier_check_xc(name, name_len);
	uint32_t id = tuple_field_u32_xc(tuple, BOX_SPACE_FIELD_ID);
	if (id > BOX_SPACE_MAX) {
		tnt_raise(ClientError, errcode, tt_cstr(name, name_len),
>>>>>>> 88c7b9da
			  "space id is too big");
	}
	if (id == 0) {
		tnt_raise(ClientError, errcode, tt_cstr(name, name_len),
			  "space id 0 is reserved");
	}
	uint32_t uid = tuple_field_u32_xc(tuple, BOX_SPACE_FIELD_UID);
	access_check_ddl(uid, SC_SPACE);
	uint32_t exact_field_count =
		tuple_field_u32_xc(tuple, BOX_SPACE_FIELD_FIELD_COUNT);
	uint32_t engine_name_len;
	const char *engine_name =
		tuple_field_str_xc(tuple, BOX_SPACE_FIELD_ENGINE,
				   &engine_name_len);
	if (engine_name_len > ENGINE_NAME_MAX) {
		tnt_raise(ClientError, errcode, tt_cstr(name, name_len),
			  "space engine name is too long");
	}
<<<<<<< HEAD
	memcpy(def->engine_name, engine_name, name_len);
	def->engine_name[name_len] = 0;
	identifier_check_xc(def->engine_name);
	space_opts_decode(&def->opts,
			tuple_field_with_type_xc(tuple, BOX_SPACE_FIELD_OPTS,
						 MP_MAP), region);
	/* Check space format */
	const char *format =
		tuple_field_with_type_xc(tuple, BOX_SPACE_FIELD_FORMAT,
					 MP_ARRAY);
	*fields = space_format_decode(format, field_count, def->name,
				      errcode, region);
	if (def->exact_field_count != 0 &&
	    def->exact_field_count < *field_count) {
		tnt_raise(ClientError, errcode, def->name,
			  "exact_field_count must be either 0 or >= "\
			  "formatted field count");
	}
=======
	identifier_check_xc(engine_name, engine_name_len);
	const char *space_opts;
	struct field_def *fields;
	uint32_t field_count;
	if (dd_version_id >= version_id(1, 7, 6)) {
		/* Check space opts. */
		space_opts =
			tuple_field_with_type_xc(tuple, BOX_SPACE_FIELD_OPTS,
						 MP_MAP);
		/* Check space format */
		const char *format =
			tuple_field_with_type_xc(tuple, BOX_SPACE_FIELD_FORMAT,
						 MP_ARRAY);
		fields = space_format_decode(format, &field_count, name,
					     name_len, errcode, region);
		if (exact_field_count != 0 &&
		    exact_field_count < field_count) {
			tnt_raise(ClientError, errcode, tt_cstr(name, name_len),
				  "exact_field_count must be either 0 or >= "\
				  "formatted field count");
		}
	} else {
		fields = NULL;
		field_count = 0;
		space_opts = tuple_field(tuple, BOX_SPACE_FIELD_OPTS);
	}
	struct space_opts opts;
	space_opts_decode(&opts, space_opts);
	struct space_def *def =
		space_def_new_xc(id, uid, exact_field_count, name, name_len,
				 engine_name, engine_name_len, &opts, fields,
				 field_count);
	auto def_guard = make_scoped_guard([=] { space_def_delete(def); });
>>>>>>> 88c7b9da
	Engine *engine = engine_find(def->engine_name);
	engine->checkSpaceDef(def);
	def_guard.is_active = false;
	return def;
}

/**
 * Space old and new space triggers (move the original triggers
 * to the new space, or vice versa, restore the original triggers
 * in the old space).
 */
static void
space_swap_triggers(struct space *new_space, struct space *old_space)
{
	rlist_swap(&new_space->on_replace, &old_space->on_replace);
	rlist_swap(&new_space->on_stmt_begin, &old_space->on_stmt_begin);
}

/**
 * True if the space has records identified by key 'uid'.
 * Uses 'iid' index.
 */
bool
space_has_data(uint32_t id, uint32_t iid, uint32_t uid)
{
	struct space *space = space_by_id(id);
	if (space == NULL)
		return false;

	if (space_index(space, iid) == NULL)
		return false;

	MemtxIndex *index = index_find_system(space, iid);
	char key[6];
	assert(mp_sizeof_uint(BOX_SYSTEM_ID_MIN) <= sizeof(key));
	mp_encode_uint(key, uid);
	struct iterator *it = index->position();

	index->initIterator(it, ITER_EQ, key, 1);
	if (it->next(it))
		return true;
	return false;
}

/* }}} */

/* {{{ struct alter_space - the body of a full blown alter */
struct alter_space;

class AlterSpaceOp {
public:
	AlterSpaceOp(struct alter_space *alter);
	struct rlist link;
	virtual void alter_def(struct alter_space * /* alter */) {}
	virtual void alter(struct alter_space * /* alter */) {}
	virtual void commit(struct alter_space * /* alter */,
			    int64_t /* signature */) {}
	virtual void rollback(struct alter_space * /* alter */) {}
	virtual ~AlterSpaceOp() {}

	void *operator new(size_t size)
	{
		return region_aligned_calloc_xc(&fiber()->gc, size,
						alignof(uint64_t));
	}
	void operator delete(void * /* ptr */) {}
};

/**
 * A trigger installed on transaction commit/rollback events of
 * the transaction which initiated the alter.
 */
static struct trigger *
txn_alter_trigger_new(trigger_f run, void *data)
{
	struct trigger *trigger = (struct trigger *)
		region_calloc_object_xc(&fiber()->gc, struct trigger);
	trigger->run = run;
	trigger->data = data;
	trigger->destroy = NULL;
	return trigger;
}

struct alter_space {
	/** List of alter operations */
	struct rlist ops;
	/** Definition of the new space - space_def. */
	struct space_def *space_def;
	/** Definition of the new space - keys. */
	struct rlist key_list;
	/** Old space. */
	struct space *old_space;
	/** New space. */
	struct space *new_space;
	/**
	 * Assigned to the new primary key definition if we're
	 * rebuilding the primary key, i.e. changing its key parts
	 * substantially.
	 */
	struct key_def *pk_def;
};

static struct alter_space *
alter_space_new(struct space *old_space)
{
	struct alter_space *alter =
		region_calloc_object_xc(&fiber()->gc, struct alter_space);
	rlist_create(&alter->ops);
	alter->old_space = old_space;
	alter->space_def = space_def_dup_xc(alter->old_space->def);
	return alter;
}

/** Destroy alter. */
static void
alter_space_delete(struct alter_space *alter)
{
	/* Destroy the ops. */
	while (! rlist_empty(&alter->ops)) {
		AlterSpaceOp *op = rlist_shift_entry(&alter->ops,
						     AlterSpaceOp, link);
		delete op;
	}
	/* Delete the new space, if any. */
	if (alter->new_space)
		space_delete(alter->new_space);
	space_def_delete(alter->space_def);
}

AlterSpaceOp::AlterSpaceOp(struct alter_space *alter)
{
	/* Add to the tail: operations must be processed in order. */
	rlist_add_tail_entry(&alter->ops, this, link);
}

/**
 * Commit the alter.
 *
 * Move all unchanged indexes from the old space to the new space.
 * Set the newly built indexes in the new space, or free memory
 * of the dropped indexes.
 * Replace the old space with a new one in the space cache.
 */
static void
alter_space_commit(struct trigger *trigger, void *event)
{
	struct txn *txn = (struct txn *) event;
	struct alter_space *alter = (struct alter_space *) trigger->data;
	/*
	 * Commit alter ops, this will move the changed
	 * indexes into their new places.
	 */
	class AlterSpaceOp *op;
	rlist_foreach_entry(op, &alter->ops, link) {
		op->commit(alter, txn->signature);
	}

	trigger_run(&on_alter_space, alter->new_space);

	alter->new_space = NULL; /* for alter_space_delete(). */
	/*
	 * Delete the old version of the space, we are not
	 * going to use it.
	 */
	space_delete(alter->old_space);
	alter_space_delete(alter);
}

/**
 * Rollback all effects of space alter. This is
 * a transaction trigger, and it fires most likely
 * upon a failed write to the WAL.
 *
 * Keep in mind that we may end up here in case of
 * alter_space_commit() failure (unlikely)
 */
static void
alter_space_rollback(struct trigger *trigger, void * /* event */)
{
	struct alter_space *alter = (struct alter_space *) trigger->data;
	/* Rollback alter ops */
	class AlterSpaceOp *op;
	rlist_foreach_entry(op, &alter->ops, link) {
		op->rollback(alter);
	}
	/* Rebuild index maps once for all indexes. */
	space_fill_index_map(alter->old_space);
	space_fill_index_map(alter->new_space);
	/*
	 * Don't forget about space triggers.
	 */
	space_swap_triggers(alter->new_space, alter->old_space);
	struct space *new_space = space_cache_replace(alter->old_space);
	assert(new_space == alter->new_space);
	(void) new_space;
	alter_space_delete(alter);
}

/**
 * alter_space_do() - do all the work necessary to
 * create a new space.
 *
 * If something may fail during alter, it must be done here,
 * before a record is written to the Write Ahead Log.  Only
 * trivial and infallible actions are left to the commit phase
 * of the alter.
 *
 * The implementation of this function follows "Template Method"
 * pattern, providing a skeleton of the alter, while all the
 * details are encapsulated in AlterSpaceOp methods.
 *
 * These are the major steps of alter defining the structure of
 * the algorithm and performed regardless of what is altered:
 *
 * - a copy of the definition of the old space is created
 * - the definition of the old space is altered, to get
 *   definition of a new space
 * - an instance of the new space is created, according to the new
 *   definition; the space is so far empty
 * - data structures of the new space are built; sometimes, it
 *   doesn't need to happen, e.g. when alter only changes the name
 *   of a space or an index, or other accidental property.
 *   If any data structure needs to be built, e.g. a new index,
 *   only this index is built, not the entire space with all its
 *   indexes.
 * - at commit, the new space is coalesced with the old one.
 *   On rollback, the new space is deleted.
 */
static void
alter_space_do(struct txn *txn, struct alter_space *alter)
{
	/* Create a definition of the new space. */
	space_dump_def(alter->old_space, &alter->key_list);
	class AlterSpaceOp *op;
	/*
	 * Alter the definition of the old space, so that
	 * a new space can be created with a new definition.
	 */
	rlist_foreach_entry(op, &alter->ops, link)
		op->alter_def(alter);
	/*
	 * Create a new (empty) space for the new definition.
	 * Sic: the triggers are not moved over yet.
	 */
	alter->new_space = space_new(alter->space_def, &alter->key_list);
	/*
	 * Copy the replace function, the new space is at the same recovery
	 * phase as the old one. This hack is especially necessary for
	 * system spaces, which may be altered in some row in the
	 * snapshot/xlog, but needs to continue staying "fully
	 * built".
	 */
	alter->new_space->handler->prepareAlterSpace(alter->old_space,
						     alter->new_space);

	alter->new_space->sequence = alter->old_space->sequence;
	alter->new_space->truncate_count = alter->old_space->truncate_count;
	memcpy(alter->new_space->access, alter->old_space->access,
	       sizeof(alter->old_space->access));

	/*
	 * Change the new space: build the new index, rename,
	 * change the fixed field count.
	 */
	try {
		rlist_foreach_entry(op, &alter->ops, link)
			op->alter(alter);
	} catch (Exception *e) {
		/*
		 * Undo space changes from the last successful
		 * operation back to the first. Skip the operation
		 * which failed. An operation may fail during
		 * alter if, e.g. if it adds a unique key and
		 * there is a duplicate.
		 */
		while (op != rlist_first_entry(&alter->ops,
					       class AlterSpaceOp, link)) {
			op = rlist_prev_entry(op, link);
			op->rollback(alter);
		}
		throw;
	}

	/* Rebuild index maps once for all indexes. */
	space_fill_index_map(alter->old_space);
	space_fill_index_map(alter->new_space);
	/*
	 * Don't forget about space triggers.
	 */
	space_swap_triggers(alter->new_space, alter->old_space);
	/*
	 * The new space is ready. Time to update the space
	 * cache with it.
	 */
	alter->new_space->handler->commitAlterSpace(alter->old_space,
						    alter->new_space);

	struct space *old_space = space_cache_replace(alter->new_space);
	(void) old_space;
	assert(old_space == alter->old_space);

	/*
	 * Install transaction commit/rollback triggers to either
	 * finish or rollback the DDL depending on the results of
	 * writing to WAL.
	 */
	struct trigger *on_commit =
		txn_alter_trigger_new(alter_space_commit, alter);
	txn_on_commit(txn, on_commit);
	struct trigger *on_rollback =
		txn_alter_trigger_new(alter_space_rollback, alter);
	txn_on_rollback(txn, on_rollback);
}

/* }}}  */

/* {{{ AlterSpaceOp descendants - alter operations, such as Add/Drop index */

/** Change non-essential properties of a space. */
class ModifySpace: public AlterSpaceOp
{
public:
	ModifySpace(struct alter_space *alter, struct space_def *def_arg)
		:AlterSpaceOp(alter), def(def_arg) {}
	/* New space definition. */
	struct space_def *def;
	virtual void alter_def(struct alter_space *alter);
	virtual ~ModifySpace();
};

/** Amend the definition of the new space. */
void
ModifySpace::alter_def(struct alter_space *alter)
{
	space_def_delete(alter->space_def);
	alter->space_def = def;
	/* Now alter owns the def. */
	def = NULL;
}

ModifySpace::~ModifySpace() {
	if (def != NULL)
		space_def_delete(def);
}

/** DropIndex - remove an index from space. */

class DropIndex: public AlterSpaceOp {
public:
	DropIndex(struct alter_space *alter, struct index_def *def_arg)
		:AlterSpaceOp(alter), old_index_def(def_arg) {}
	/** A reference to Index key def of the dropped index. */
	struct index_def *old_index_def;
	virtual void alter_def(struct alter_space *alter);
	virtual void alter(struct alter_space *alter);
	virtual void commit(struct alter_space *alter, int64_t lsn);
};

/*
 * Alter the definition of the new space and remove
 * the new index from it.
 */
void
DropIndex::alter_def(struct alter_space * /* alter */)
{
	rlist_del_entry(old_index_def, link);
}

/* Do the drop. */
void
DropIndex::alter(struct alter_space *alter)
{
	/*
	 * If it's not the primary key, nothing to do --
	 * the dropped index didn't exist in the new space
	 * definition, so does not exist in the created space.
	 */
	if (space_index(alter->new_space, 0) != NULL)
		return;
	/*
	 * OK to drop the primary key. Inform the engine about it,
	 * since it may have to reset handler->replace function,
	 * so that:
	 * - DML returns proper errors rather than crashes the
	 *   program
	 * - when a new primary key is finally added, the space
	 *   can be put back online properly.
	 */
	alter->new_space->handler->dropPrimaryKey(alter->new_space);
}

void
DropIndex::commit(struct alter_space *alter, int64_t /* signature */)
{
	Index *index = index_find_xc(alter->old_space, old_index_def->iid);
	index->commitDrop();
}

/**
 * A no-op to preserve the old index data in the new space.
 * Added to the alter specification when the index at hand
 * is not affected by alter in any way.
 */
class MoveIndex: public AlterSpaceOp
{
public:
	MoveIndex(struct alter_space *alter, uint32_t iid_arg)
		:AlterSpaceOp(alter), iid(iid_arg) {}
	/** id of the index on the move. */
	uint32_t iid;
	virtual void alter(struct alter_space *alter);
	virtual void rollback(struct alter_space *alter);
};

void
MoveIndex::alter(struct alter_space *alter)
{
	space_swap_index(alter->old_space, alter->new_space, iid, iid);
}

void
MoveIndex::rollback(struct alter_space *alter)
{
	space_swap_index(alter->old_space, alter->new_space, iid, iid);
}

/**
 * Change non-essential properties of an index, i.e.
 * properties not involving index data or layout on disk.
 */
class ModifyIndex: public AlterSpaceOp
{
public:
	ModifyIndex(struct alter_space *alter,
		    struct index_def *new_index_def_arg,
		    struct index_def *old_index_def_arg)
		:AlterSpaceOp(alter),
		new_index_def(new_index_def_arg),
		old_index_def(old_index_def_arg) {}
	struct index_def *new_index_def;
	struct index_def *old_index_def;
	virtual void alter_def(struct alter_space *alter);
	virtual void alter(struct alter_space *alter);
	virtual void rollback(struct alter_space *alter);
	virtual ~ModifyIndex();
};

/** Update the definition of the new space */
void
ModifyIndex::alter_def(struct alter_space *alter)
{
	rlist_del_entry(old_index_def, link);
	index_def_list_add(&alter->key_list, new_index_def);
}

void
ModifyIndex::alter(struct alter_space *alter)
{
	assert(old_index_def->iid == new_index_def->iid);
	/*
	 * Move the old index to the new space to preserve the
	 * original data, but use the new definition.
	 */
	space_swap_index(alter->old_space, alter->new_space,
			 old_index_def->iid, new_index_def->iid);
	Index *old_index = space_index(alter->old_space, old_index_def->iid);
	assert(old_index != NULL);
	Index *new_index = space_index(alter->new_space, new_index_def->iid);
	assert(new_index != NULL);
	index_def_swap(old_index->index_def, new_index->index_def);
}

void
ModifyIndex::rollback(struct alter_space *alter)
{
	assert(old_index_def->iid == new_index_def->iid);
	/*
	 * Restore indexes.
	 */
	space_swap_index(alter->old_space, alter->new_space,
			 old_index_def->iid, new_index_def->iid);
	Index *old_index = space_index(alter->old_space, old_index_def->iid);
	assert(old_index != NULL);
	Index *new_index = space_index(alter->new_space, new_index_def->iid);
	assert(new_index != NULL);
	index_def_swap(old_index->index_def, new_index->index_def);
}

ModifyIndex::~ModifyIndex()
{
	index_def_delete(new_index_def);
}

/** CreateIndex - add a new index to the space. */
class CreateIndex: public AlterSpaceOp {
public:
	CreateIndex(struct alter_space *alter)
		:AlterSpaceOp(alter),
		 new_index_def(NULL)
	{}
	/** New index index_def. */
	struct index_def *new_index_def;
	virtual void alter_def(struct alter_space *alter);
	virtual void alter(struct alter_space *alter);
	virtual void commit(struct alter_space *alter, int64_t lsn);
	virtual ~CreateIndex();
};

/** Add definition of the new key to the new space def. */
void
CreateIndex::alter_def(struct alter_space *alter)
{
	index_def_list_add(&alter->key_list, new_index_def);
}

/**
 * Optionally build the new index.
 *
 * During recovery the space is often not fully constructed yet
 * anyway, so there is no need to fully populate index with data,
 * it is done at the end of recovery.
 *
 * Note, that system spaces are exception to this, since
 * they are fully enabled at all times.
 */
void
CreateIndex::alter(struct alter_space *alter)
{
	Handler *handler = alter->new_space->handler;

	if (new_index_def->iid == 0) {
		/*
		 * Adding a primary key: bring the space
		 * up to speed with the current recovery
		 * state. During snapshot recovery it
		 * means preparing the primary key for
		 * build (beginBuild()). During xlog
		 * recovery, it means building the primary
		 * key. After recovery, it means building
		 * all keys.
		 */
		handler->addPrimaryKey(alter->new_space);
		return;
	}
	/**
	 * Get the new index and build it.
	 */
	Index *new_index = index_find_xc(alter->new_space, new_index_def->iid);
	handler->buildSecondaryKey(alter->new_space, alter->new_space, new_index);
}

void
CreateIndex::commit(struct alter_space *alter, int64_t signature)
{
	Index *new_index = index_find_xc(alter->new_space, new_index_def->iid);
	new_index->commitCreate(signature);
}

CreateIndex::~CreateIndex()
{
	if (new_index_def)
		index_def_delete(new_index_def);
}

/**
 * RebuildIndex - drop the old index data and rebuild index
 * from by reading the primary key. Used when key_def of
 * an index is changed.
 */
class RebuildIndex: public AlterSpaceOp {
public:
	RebuildIndex(struct alter_space *alter,
		     struct index_def *new_index_def_arg,
		     struct index_def *old_index_def_arg)
		:AlterSpaceOp(alter),
		new_index_def(new_index_def_arg),
		old_index_def(old_index_def_arg)
	{
		/* We may want to rebuild secondary keys as well. */
		if (new_index_def->iid == 0)
			alter->pk_def = new_index_def->key_def;
	}
	/** New index index_def. */
	struct index_def *new_index_def;
	/** Old index index_def. */
	struct index_def *old_index_def;
	virtual void alter_def(struct alter_space *alter);
	virtual void alter(struct alter_space *alter);
	virtual void commit(struct alter_space *alter, int64_t signature);
	virtual ~RebuildIndex();
};

/** Add definition of the new key to the new space def. */
void
RebuildIndex::alter_def(struct alter_space *alter)
{
	rlist_del_entry(old_index_def, link);
	index_def_list_add(&alter->key_list, new_index_def);
}

void
RebuildIndex::alter(struct alter_space *alter)
{
	Handler *handler = alter->new_space->handler;

	/* Get the new index and build it.  */
	Index *new_index = space_index(alter->new_space, new_index_def->iid);
	assert(new_index != NULL);
	handler->buildSecondaryKey(new_index_def->iid != 0 ?
				   alter->new_space : alter->old_space,
				   alter->new_space, new_index);
}

void
RebuildIndex::commit(struct alter_space *alter, int64_t signature)
{
	Index *old_index = space_index(alter->old_space, old_index_def->iid);
	Index *new_index = space_index(alter->new_space, new_index_def->iid);
	old_index->commitDrop();
	new_index->commitCreate(signature);
}

RebuildIndex::~RebuildIndex()
{
	if (new_index_def)
		index_def_delete(new_index_def);
}

/* }}} */

/**
 * Delete the space. It is already removed from the space cache.
 */
static void
on_drop_space_commit(struct trigger *trigger, void *event)
{
	(void) event;
	struct space *space = (struct space *)trigger->data;
	trigger_run(&on_alter_space, space);
	space_delete(space);
}

/**
 * Return the original space back into the cache. The effect
 * of all other events happened after the space was removed were
 * reverted by the cascading rollback.
 */
static void
on_drop_space_rollback(struct trigger *trigger, void *event)
{
	(void) event;
	struct space *space = (struct space *)trigger->data;
	space_cache_replace(space);
}

/**
 * Run the triggers registered on commit of a change in _space.
 */
static void
on_create_space_commit(struct trigger *trigger, void *event)
{
	(void) event;
	struct space *space = (struct space *)trigger->data;
	trigger_run(&on_alter_space, space);
}

/**
 * A trigger invoked on commit/rollback of DROP/ADD space.
 * The trigger removes the space from the space cache.
 *
 * By the time the space is removed, it should be empty: we
 * rely on cascading rollback.
 */
static void
on_create_space_rollback(struct trigger *trigger, void *event)
{
	(void) event;
	struct space *space = (struct space *)trigger->data;
	struct space *cached = space_cache_delete(space_id(space));
	(void) cached;
	assert(cached == space);
	space_delete(space);
}

/**
 * Create MoveIndex operation for a range of indexes in a space
 * for range [begin, end)
 */
void
alter_space_move_indexes(struct alter_space *alter, uint32_t begin,
			 uint32_t end)
{
	struct space *old_space = alter->old_space;
	for (uint32_t index_id = begin; index_id < end; ++index_id) {
		Index *old_index = space_index(old_space, index_id);
		if (old_index == NULL)
			continue;
		struct index_def *old_def = old_index->index_def;
		if (old_def->opts.is_unique || old_def->type != TREE ||
		    alter->pk_def == NULL) {

			(void) new MoveIndex(alter, old_def->iid);
			continue;
		}
		/*
		 * Rebuild non-unique secondary keys along with
		 * the primary, since primary key parts have
		 * changed.
		 */
		struct index_def *new_def =
			index_def_new(old_def->space_id, old_def->iid,
				      old_def->name, strlen(old_def->name),
				      old_def->type, &old_def->opts,
				      old_def->key_def, alter->pk_def);
		auto guard = make_scoped_guard([=] { index_def_delete(new_def); });
		(void) new RebuildIndex(alter, new_def, old_def);
		guard.is_active = false;
	}
}

/**
 * A trigger which is invoked on replace in a data dictionary
 * space _space.
 *
 * Generally, whenever a data dictionary change occurs
 * 2 things should be done:
 *
 * - space cache should be updated, and changes in the space
 *   cache should be reflected in Lua bindings
 *   (this is done in space_cache_replace() and
 *   space_cache_delete())
 *
 * - the space which is changed should be rebuilt according
 *   to the nature of the modification, i.e. indexes added/dropped,
 *   tuple format changed, etc.
 *
 * When dealing with an update of _space space, we have 3 major
 * cases:
 *
 * 1) insert a new tuple: creates a new space
 *    The trigger prepares a space structure to insert
 *    into the  space cache and registers an on commit
 *    hook to perform the registration. Should the statement
 *    itself fail, transaction is rolled back, the transaction
 *    rollback hook must be there to delete the created space
 *    object, avoiding a memory leak. The hooks are written
 *    in a way that excludes the possibility of a failure.
 *
 * 2) delete a tuple: drops an existing space.
 *
 *    A space can be dropped only if it has no indexes.
 *    The only reason for this restriction is that there
 *    must be no tuples in _index without a corresponding tuple
 *    in _space. It's not possible to delete such tuples
 *    automatically (this would require multi-statement
 *    transactions), so instead the trigger verifies that the
 *    records have been deleted by the user.
 *
 *    Then the trigger registers transaction commit hook to
 *    perform the deletion from the space cache.  No rollback hook
 *    is required: if the transaction is rolled back, nothing is
 *    done.
 *
 * 3) modify an existing tuple: some space
 *    properties are immutable, but it's OK to change
 *    space name or field count. This is done in WAL-error-
 *    safe mode.
 *
 * A note about memcached_space: Tarantool 1.4 had a check
 * which prevented re-definition of memcached_space. With
 * dynamic space configuration such a check would be particularly
 * clumsy, so it is simply not done.
 */
static void
on_replace_dd_space(struct trigger * /* trigger */, void *event)
{
	struct txn *txn = (struct txn *) event;
	txn_check_singlestatement(txn, "Space _space");
	struct txn_stmt *stmt = txn_current_stmt(txn);
	struct tuple *old_tuple = stmt->old_tuple;
	struct tuple *new_tuple = stmt->new_tuple;
	struct region *region = &fiber()->gc;
	/*
	 * Things to keep in mind:
	 * - old_tuple is set only in case of UPDATE.  For INSERT
	 *   or REPLACE it is NULL.
	 * - the trigger may be called inside recovery from a snapshot,
	 *   when index look up is not possible
	 * - _space, _index and other metaspaces initially don't
	 *   have a tuple which represents it, this tuple is only
	 *   created during recovery from a snapshot.
	 *
	 * Let's establish whether an old space exists. Use
	 * old_tuple ID field, if old_tuple is set, since UPDATE
	 * may have changed space id.
	 */
	uint32_t old_id = tuple_field_u32_xc(old_tuple ? old_tuple : new_tuple,
					     BOX_SPACE_FIELD_ID);
	struct space *old_space = space_by_id(old_id);
	if (new_tuple != NULL && old_space == NULL) { /* INSERT */
		struct space_def *def =
			space_def_new_from_tuple(new_tuple, ER_CREATE_SPACE,
						 region);
		auto def_guard =
			make_scoped_guard([=] { space_def_delete(def); });
		RLIST_HEAD(empty_list);
		struct space *space = space_new(def, &empty_list);
		/**
		 * The new space must be inserted in the space
		 * cache right away to achieve linearisable
		 * execution on a replica.
		 */
		(void) space_cache_replace(space);
		/*
		 * So may happen that until the DDL change record
		 * is written to the WAL, the space is used for
		 * insert/update/delete. All these updates are
		 * rolled back by the pipelined rollback mechanism,
		 * so it's safe to simply drop the space on
		 * rollback.
		 */
		struct trigger *on_commit =
			txn_alter_trigger_new(on_create_space_commit, space);
		txn_on_commit(txn, on_commit);
		struct trigger *on_rollback =
			txn_alter_trigger_new(on_create_space_rollback, space);
		txn_on_rollback(txn, on_rollback);
	} else if (new_tuple == NULL) { /* DELETE */
		access_check_ddl(old_space->def->uid, SC_SPACE);
		/* Verify that the space is empty (has no indexes) */
		if (old_space->index_count) {
			tnt_raise(ClientError, ER_DROP_SPACE,
				  space_name(old_space),
				  "the space has indexes");
		}
		if (schema_find_grants("space", old_space->def->id)) {
			tnt_raise(ClientError, ER_DROP_SPACE,
				  space_name(old_space),
				  "the space has grants");
		}
		if (space_has_data(BOX_TRUNCATE_ID, 0, old_space->def->id))
			tnt_raise(ClientError, ER_DROP_SPACE,
				  space_name(old_space),
				  "the space has truncate record");
		/**
		 * The space must be deleted from the space
		 * cache right away to achieve linearisable
		 * execution on a replica.
		 */
		struct space *space = space_cache_delete(space_id(old_space));
		struct trigger *on_commit =
			txn_alter_trigger_new(on_drop_space_commit, space);
		txn_on_commit(txn, on_commit);
		struct trigger *on_rollback =
			txn_alter_trigger_new(on_drop_space_rollback, space);
		txn_on_rollback(txn, on_rollback);
	} else { /* UPDATE, REPLACE */
		assert(old_space != NULL && new_tuple != NULL);
		struct space_def *def =
			space_def_new_from_tuple(new_tuple, ER_ALTER_SPACE,
						 region);
		auto def_guard =
			make_scoped_guard([=] { space_def_delete(def); });
		if (def->id != space_id(old_space))
			tnt_raise(ClientError, ER_ALTER_SPACE,
				  space_name(old_space), "space id is immutable");

		if (strcmp(def->engine_name, old_space->def->engine_name) != 0)
			tnt_raise(ClientError, ER_ALTER_SPACE,
				  space_name(old_space),
				  "can not change space engine");

		if (def->exact_field_count != 0 &&
		    def->exact_field_count != old_space->def->exact_field_count &&
		    space_index(old_space, 0) != NULL &&
		    space_size(old_space) > 0) {

			tnt_raise(ClientError, ER_ALTER_SPACE,
				  space_name(old_space),
				  "can not change field count on a non-empty space");
		}

		if (def->opts.temporary != old_space->def->opts.temporary &&
		    space_index(old_space, 0) != NULL &&
		    space_size(old_space) > 0) {
			tnt_raise(ClientError, ER_ALTER_SPACE,
				  space_name(old_space),
				  "can not switch temporary flag on a non-empty space");
		}
		/*
		 * Allow change of space properties, but do it
		 * in WAL-error-safe mode.
		 */
		struct alter_space *alter = alter_space_new(old_space);
		auto alter_guard =
			make_scoped_guard([=] {alter_space_delete(alter);});
		(void) new ModifySpace(alter, def);
		def_guard.is_active = false;
		/* Create MoveIndex ops for all space indexes. */
		alter_space_move_indexes(alter, 0, old_space->index_id_max + 1);
		alter_space_do(txn, alter);
		alter_guard.is_active = false;
	}
}

/**
 * Just like with _space, 3 major cases:
 *
 * - insert a tuple = addition of a new index. The
 *   space should exist.
 *
 * - delete a tuple - drop index.
 *
 * - update a tuple - change of index type or key parts.
 *   Change of index type is the same as deletion of the old
 *   index and addition of the new one.
 *
 *   A new index needs to be built before we attempt to commit
 *   a record to the write ahead log, since:
 *
 *   1) if it fails, it's not good to end up with a corrupt index
 *   which is already committed to WAL
 *
 *   2) Tarantool indexes also work as constraints (min number of
 *   fields in the space, field uniqueness), and it's not good to
 *   commit to WAL a constraint which is not enforced in the
 *   current data set.
 *
 *   When adding a new index, ideally we'd also need to rebuild
 *   all tuple formats in all tuples, since the old format may not
 *   be ideal for the new index. We, however, do not do that,
 *   since that would entail rebuilding all indexes at once.
 *   Instead, the default tuple format of the space is changed,
 *   and as tuples get updated/replaced, all tuples acquire a new
 *   format.
 *
 *   The same is the case with dropping an index: nothing is
 *   rebuilt right away, but gradually the extra space reserved
 *   for offsets is relinquished to the slab allocator as tuples
 *   are modified.
 */
static void
on_replace_dd_index(struct trigger * /* trigger */, void *event)
{
	struct txn *txn = (struct txn *) event;
	txn_check_singlestatement(txn, "Space _index");
	struct txn_stmt *stmt = txn_current_stmt(txn);
	struct tuple *old_tuple = stmt->old_tuple;
	struct tuple *new_tuple = stmt->new_tuple;
	uint32_t id = tuple_field_u32_xc(old_tuple ? old_tuple : new_tuple,
					 BOX_INDEX_FIELD_SPACE_ID);
	uint32_t iid = tuple_field_u32_xc(old_tuple ? old_tuple : new_tuple,
					  BOX_INDEX_FIELD_ID);
	struct space *old_space = space_cache_find(id);
	access_check_ddl(old_space->def->uid, SC_SPACE);
	Index *old_index = space_index(old_space, iid);

	/*
	 * Deal with various cases of dropping of the primary key.
	 */
	if (iid == 0 && new_tuple == NULL) {
		/*
		 * Dropping the primary key in a system space: off limits.
		 */
		if (space_is_system(old_space))
			tnt_raise(ClientError, ER_LAST_DROP,
				  space_name(old_space));
		/*
		 * Can't drop primary key before secondary keys.
		 */
		if (old_space->index_count > 1) {
			tnt_raise(ClientError, ER_DROP_PRIMARY_KEY,
				  space_name(old_space));
		}
		/*
		 * Can't drop primary key before space sequence.
		 */
		if (old_space->sequence != NULL) {
			tnt_raise(ClientError, ER_ALTER_SPACE,
				  space_name(old_space),
				  "can not drop primary key while "
				  "space sequence exists");
		}
	}

	if (iid != 0 && space_index(old_space, 0) == NULL) {
		/*
		 * A secondary index can not be created without
		 * a primary key.
		 */
		tnt_raise(ClientError, ER_ALTER_SPACE,
			  space_name(old_space),
			  "can not add a secondary key before primary");
	}

	struct alter_space *alter = alter_space_new(old_space);
	auto scoped_guard =
		make_scoped_guard([=] { alter_space_delete(alter); });

	/*
	 * Handle the following 4 cases:
	 * 1. Simple drop of an index.
	 * 2. Creation of a new index: primary or secondary.
	 * 3. Change of an index which does not require a rebuild.
	 * 4. Change of an index which does require a rebuild.
	 */
	/*
	 * First, move all unchanged indexes from the old space
	 * to the new one.
	 */
	alter_space_move_indexes(alter, 0, iid);
	/* Case 1: drop the index, if it is dropped. */
	if (old_index != NULL && new_tuple == NULL) {
		(void) new DropIndex(alter, old_index->index_def);
	}
	/* Case 2: create an index, if it is simply created. */
	if (old_index == NULL && new_tuple != NULL) {
		CreateIndex *create_index = new CreateIndex(alter);
		create_index->new_index_def =
			index_def_new_from_tuple(new_tuple, old_space);
	}
	/* Case 3 and 4: check if we need to rebuild index data. */
	if (old_index != NULL && new_tuple != NULL) {
		struct index_def *index_def;
		index_def = index_def_new_from_tuple(new_tuple, old_space);
		auto index_def_guard =
			make_scoped_guard([=] { index_def_delete(index_def); });
		if (index_def_cmp(index_def, old_index->index_def) == 0) {
			/* Index is not changed so just move it. */
			(void) new MoveIndex(alter, old_index->index_def->iid);
		}
		else if (index_def_change_requires_rebuild(old_index->index_def, index_def)) {
			/*
			 * Operation demands an index rebuild.
			 */
			(void) new RebuildIndex(alter, index_def,
						old_index->index_def);
			index_def_guard.is_active = false;
		} else {
			/*
			 * Operation can be done without index rebuild.
			 */
			(void) new ModifyIndex(alter, index_def,
					       old_index->index_def);
			index_def_guard.is_active = false;
		}
	}
	/*
	 * Create MoveIndex ops for the remaining indexes in the
	 * old space.
	 */
	alter_space_move_indexes(alter, iid + 1, old_space->index_id_max + 1);
	alter_space_do(txn, alter);
	scoped_guard.is_active = false;
}

/* {{{ space truncate */

struct truncate_space {
	/** Space being truncated. */
	struct space *old_space;
	/** Space created as a result of truncation. */
	struct space *new_space;
	/** Trigger executed to commit truncation. */
	struct trigger on_commit;
	/** Trigger executed to rollback truncation. */
	struct trigger on_rollback;
};

/**
 * Call the engine specific method to commit truncation
 * and delete the old space.
 */
static void
truncate_space_commit(struct trigger *trigger, void * /* event */)
{
	struct truncate_space *truncate =
		(struct truncate_space *) trigger->data;
	truncate->new_space->handler->commitTruncateSpace(truncate->old_space,
							  truncate->new_space);
	space_delete(truncate->old_space);
}

/**
 * Move the old space back to the cache and delete
 * the new space.
 */
static void
truncate_space_rollback(struct trigger *trigger, void * /* event */)
{
	struct truncate_space *truncate =
		(struct truncate_space *) trigger->data;
	if (space_cache_replace(truncate->old_space) != truncate->new_space)
		unreachable();

	space_swap_triggers(truncate->new_space, truncate->old_space);
	space_delete(truncate->new_space);
}

/**
 * A trigger invoked on replace in space _truncate.
 *
 * In a nutshell, we truncate a space by replacing it with
 * a new empty space with the same definition and indexes.
 * Note, although we instantiate the new space before WAL
 * write, we don't propagate changes to the old space in
 * case a WAL write error happens and we have to rollback.
 * This is OK, because a WAL write error implies cascading
 * rollback of all transactions following this one.
 */
static void
on_replace_dd_truncate(struct trigger * /* trigger */, void *event)
{
	struct txn *txn = (struct txn *) event;
	struct txn_stmt *stmt = txn_current_stmt(txn);
	txn_check_singlestatement(txn, "Space _truncate");
	struct tuple *new_tuple = stmt->new_tuple;

	if (new_tuple == NULL) {
		/* Space drop - nothing to do. */
		return;
	}

	uint32_t space_id =
		tuple_field_u32_xc(new_tuple, BOX_TRUNCATE_FIELD_SPACE_ID);
	uint64_t truncate_count =
		tuple_field_u64_xc(new_tuple, BOX_TRUNCATE_FIELD_COUNT);
	struct space *old_space = space_cache_find(space_id);

	if (stmt->row->type == IPROTO_INSERT) {
		/*
		 * Space creation during initial recovery -
		 * initialize truncate_count.
		 */
		old_space->truncate_count = truncate_count;
		return;
	}

	/*
	 * System spaces use triggers to keep records in sync
	 * with internal objects. Since space truncation doesn't
	 * invoke triggers, we don't permit it for system spaces.
	 */
	if (space_is_system(old_space))
		tnt_raise(ClientError, ER_TRUNCATE_SYSTEM_SPACE,
			  space_name(old_space));

	/*
	 * Check if a write privilege was given, raise an error if not.
	 */
	access_check_space(old_space, PRIV_W);

	/*
	 * Truncate counter is updated - truncate the space.
	 */
	struct truncate_space *truncate =
		region_calloc_object_xc(&fiber()->gc, struct truncate_space);

	/* Create an empty copy of the old space. */
	struct rlist key_list;
	space_dump_def(old_space, &key_list);
	struct space *new_space = space_new(old_space->def, &key_list);
	new_space->truncate_count = truncate_count;
	auto space_guard = make_scoped_guard([=] { space_delete(new_space); });

	/* Notify the engine about upcoming space truncation. */
	new_space->handler->prepareTruncateSpace(old_space, new_space);

	space_guard.is_active = false;

	/* Preserve the access control lists during truncate. */
	memcpy(new_space->access, old_space->access, sizeof(old_space->access));

	/* Truncate does not affect space sequence. */
	new_space->sequence = old_space->sequence;

	/*
	 * Replace the old space with the new one in the space
	 * cache. Requests processed after this point will see
	 * the space as truncated.
	 */
	if (space_cache_replace(new_space) != old_space)
		unreachable();

	/*
	 * Register the trigger that will commit or rollback
	 * truncation depending on whether WAL write succeeds
	 * or fails.
	 */
	truncate->old_space = old_space;
	truncate->new_space = new_space;

	trigger_create(&truncate->on_commit,
		       truncate_space_commit, truncate, NULL);
	txn_on_commit(txn, &truncate->on_commit);

	trigger_create(&truncate->on_rollback,
		       truncate_space_rollback, truncate, NULL);
	txn_on_rollback(txn, &truncate->on_rollback);

	space_swap_triggers(truncate->new_space, truncate->old_space);
}

/* }}} */

/* {{{ access control */

bool
user_has_data(struct user *user)
{
	uint32_t uid = user->def->uid;
	uint32_t spaces[] = { BOX_SPACE_ID, BOX_FUNC_ID, BOX_SEQUENCE_ID,
			      BOX_PRIV_ID, BOX_PRIV_ID };
	/*
	 * owner index id #1 for _space and _func and _priv.
	 * For _priv also check that the user has no grants.
	 */
	uint32_t indexes[] = { 1, 1, 1, 1, 0 };
	uint32_t count = sizeof(spaces)/sizeof(*spaces);
	for (uint32_t i = 0; i < count; i++) {
		if (space_has_data(spaces[i], indexes[i], uid))
			return true;
	}
	if (! user_map_is_empty(&user->users))
		return true;
	/*
	 * If there was a role, the previous check would have
	 * returned true.
	 */
	assert(user_map_is_empty(&user->roles));
	return false;
}

/**
 * Supposedly a user may have many authentication mechanisms
 * defined, but for now we only support chap-sha1. Get
 * password of chap-sha1 from the _user space.
 */
void
user_def_fill_auth_data(struct user_def *user, const char *auth_data)
{
	uint8_t type = mp_typeof(*auth_data);
	if (type == MP_ARRAY || type == MP_NIL) {
		/*
		 * Nothing useful.
		 * MP_ARRAY is a special case since Lua arrays are
		 * indistinguishable from tables, so an empty
		 * table may well be encoded as an msgpack array.
		 * Treat as no data.
		 */
		return;
	}
	if (mp_typeof(*auth_data) != MP_MAP) {
		/** Prevent users from making silly mistakes */
		tnt_raise(ClientError, ER_CREATE_USER,
			  user->name, "invalid password format, "
			  "use box.schema.user.passwd() to reset password");
	}
	uint32_t mech_count = mp_decode_map(&auth_data);
	for (uint32_t i = 0; i < mech_count; i++) {
		if (mp_typeof(*auth_data) != MP_STR) {
			mp_next(&auth_data);
			mp_next(&auth_data);
			continue;
		}
		uint32_t len;
		const char *mech_name = mp_decode_str(&auth_data, &len);
		if (strncasecmp(mech_name, "chap-sha1", 9) != 0) {
			mp_next(&auth_data);
			continue;
		}
		const char *hash2_base64 = mp_decode_str(&auth_data, &len);
		if (len != 0 && len != SCRAMBLE_BASE64_SIZE) {
			tnt_raise(ClientError, ER_CREATE_USER,
				  user->name, "invalid user password");
		}
		if (user->uid == GUEST) {
		    /** Guest user is permitted to have empty password */
		    if (strncmp(hash2_base64, CHAP_SHA1_EMPTY_PASSWORD, len))
			tnt_raise(ClientError, ER_GUEST_USER_PASSWORD);
		}

		base64_decode(hash2_base64, len, user->hash2,
			      sizeof(user->hash2));
		break;
	}
}

static struct user_def *
user_def_new_from_tuple(struct tuple *tuple)
{
	uint32_t name_len;
	const char *name = tuple_field_str_xc(tuple, BOX_USER_FIELD_NAME,
					      &name_len);
	if (name_len > BOX_NAME_MAX) {
		tnt_raise(ClientError, ER_CREATE_USER,
			  tt_cstr(name, BOX_INVALID_NAME_MAX),
			  "user name is too long");
	}
	size_t size = user_def_sizeof(name_len);
	/* Use calloc: in case user password is empty, fill it with \0 */
	struct user_def *user = (struct user_def *) malloc(size);
	if (user == NULL)
		tnt_raise(OutOfMemory, size, "malloc", "user");
	auto def_guard = make_scoped_guard([=] { free(user); });
	user->uid = tuple_field_u32_xc(tuple, BOX_USER_FIELD_ID);
	user->owner = tuple_field_u32_xc(tuple, BOX_USER_FIELD_UID);
	const char *user_type =
		tuple_field_cstr_xc(tuple, BOX_USER_FIELD_TYPE);
	user->type= schema_object_type(user_type);
	memcpy(user->name, name, name_len);
	user->name[name_len] = 0;
	if (user->type != SC_ROLE && user->type != SC_USER) {
		tnt_raise(ClientError, ER_CREATE_USER,
			  user->name, "unknown user type");
	}
	identifier_check_xc(user->name, name_len);
	access_check_ddl(user->owner, SC_USER);
	/*
	 * AUTH_DATA field in _user space should contain
	 * chap-sha1 -> base64_encode(sha1(sha1(password), 0).
	 * Check for trivial errors when a plain text
	 * password is saved in this field instead.
	 */
	if (tuple_field_count(tuple) > BOX_USER_FIELD_AUTH_MECH_LIST) {
		const char *auth_data =
			tuple_field(tuple, BOX_USER_FIELD_AUTH_MECH_LIST);
		const char *tmp = auth_data;
		bool is_auth_empty;
		if (mp_typeof(*auth_data) == MP_ARRAY &&
		    mp_decode_array(&tmp) == 0) {
			is_auth_empty = true;
		} else if (mp_typeof(*auth_data) == MP_MAP &&
			   mp_decode_map(&tmp) == 0) {
			is_auth_empty = true;
		} else {
			is_auth_empty = false;
		}
		if (!is_auth_empty && user->type == SC_ROLE)
			tnt_raise(ClientError, ER_CREATE_ROLE, user->name,
				  "authentication data can not be set for a "\
				  "role");
		user_def_fill_auth_data(user, auth_data);
	}
	def_guard.is_active = false;
	return user;
}

static void
user_cache_remove_user(struct trigger * /* trigger */, void *event)
{
	struct txn *txn = (struct txn *) event;
	struct txn_stmt *stmt = txn_last_stmt(txn);
	uint32_t uid = tuple_field_u32_xc(stmt->old_tuple ?
				       stmt->old_tuple : stmt->new_tuple,
				       BOX_USER_FIELD_ID);
	user_cache_delete(uid);
}

static void
user_cache_alter_user(struct trigger * /* trigger */, void *event)
{
	struct txn *txn = (struct txn *) event;
	struct txn_stmt *stmt = txn_last_stmt(txn);
	struct user_def *user = user_def_new_from_tuple(stmt->new_tuple);
	auto def_guard = make_scoped_guard([=] { free(user); });
	/* Can throw if, e.g. too many users. */
	user_cache_replace(user);
	def_guard.is_active = false;
}

/**
 * A trigger invoked on replace in the user table.
 */
static void
on_replace_dd_user(struct trigger * /* trigger */, void *event)
{
	struct txn *txn = (struct txn *) event;
	struct txn_stmt *stmt = txn_current_stmt(txn);
	txn_check_singlestatement(txn, "Space _user");
	struct tuple *old_tuple = stmt->old_tuple;
	struct tuple *new_tuple = stmt->new_tuple;

	uint32_t uid = tuple_field_u32_xc(old_tuple ? old_tuple : new_tuple,
					  BOX_USER_FIELD_ID);
	struct user *old_user = user_by_id(uid);
	if (new_tuple != NULL && old_user == NULL) { /* INSERT */
		struct user_def *user = user_def_new_from_tuple(new_tuple);
		auto def_guard = make_scoped_guard([=] { free(user); });
		(void) user_cache_replace(user);
		def_guard.is_active = false;
		struct trigger *on_rollback =
			txn_alter_trigger_new(user_cache_remove_user, NULL);
		txn_on_rollback(txn, on_rollback);
	} else if (new_tuple == NULL) { /* DELETE */
		access_check_ddl(old_user->def->owner, SC_USER);
		/* Can't drop guest or super user */
		if (uid <= (uint32_t) BOX_SYSTEM_USER_ID_MAX) {
			tnt_raise(ClientError, ER_DROP_USER,
				  old_user->def->name,
				  "the user or the role is a system");
		}
		/*
		 * Can only delete user if it has no spaces,
		 * no functions and no grants.
		 */
		if (user_has_data(old_user)) {
			tnt_raise(ClientError, ER_DROP_USER,
				  old_user->def->name, "the user has objects");
		}
		struct trigger *on_commit =
			txn_alter_trigger_new(user_cache_remove_user, NULL);
		txn_on_commit(txn, on_commit);
	} else { /* UPDATE, REPLACE */
		assert(old_user != NULL && new_tuple != NULL);
		/*
		 * Allow change of user properties (name,
		 * password) but first check that the change is
		 * correct.
		 */
		struct user_def *user = user_def_new_from_tuple(new_tuple);
		auto def_guard = make_scoped_guard([=] { free(user); });
		struct trigger *on_commit =
			txn_alter_trigger_new(user_cache_alter_user, NULL);
		txn_on_commit(txn, on_commit);
	}
}

/**
 * Get function identifiers from a tuple.
 *
 * @param tuple Tuple to get ids from.
 * @param[out] fid Function identifier.
 * @param[out] uid Owner identifier.
 */
static inline void
func_def_get_ids_from_tuple(const struct tuple *tuple, uint32_t *fid,
			    uint32_t *uid)
{
	*fid = tuple_field_u32_xc(tuple, BOX_FUNC_FIELD_ID);
	*uid = tuple_field_u32_xc(tuple, BOX_FUNC_FIELD_UID);
}

/** Create a function definition from tuple. */
static struct func_def *
func_def_new_from_tuple(const struct tuple *tuple)
{
	uint32_t len;
	const char *name = tuple_field_str_xc(tuple, BOX_FUNC_FIELD_NAME,
					      &len);
	if (len > BOX_NAME_MAX)
		tnt_raise(ClientError, ER_CREATE_FUNCTION,
			  tt_cstr(name, BOX_INVALID_NAME_MAX),
			  "function name is too long");
	struct func_def *def = (struct func_def *) malloc(func_def_sizeof(len));
	if (def == NULL)
		tnt_raise(OutOfMemory, func_def_sizeof(len), "malloc", "def");
	auto def_guard = make_scoped_guard([=] { free(def); });
	func_def_get_ids_from_tuple(tuple, &def->fid, &def->uid);
	memcpy(def->name, name, len);
	def->name[len] = 0;
	if (tuple_field_count(tuple) > BOX_FUNC_FIELD_SETUID)
		def->setuid = tuple_field_u32_xc(tuple, BOX_FUNC_FIELD_SETUID);
	else
		def->setuid = false;
	if (tuple_field_count(tuple) > BOX_FUNC_FIELD_LANGUAGE) {
		const char *language =
			tuple_field_cstr_xc(tuple, BOX_FUNC_FIELD_LANGUAGE);
		def->language = STR2ENUM(func_language, language);
		if (def->language == func_language_MAX) {
			tnt_raise(ClientError, ER_FUNCTION_LANGUAGE,
				  language, def->name);
		}
	} else {
		/* Lua is the default. */
		def->language = FUNC_LANGUAGE_LUA;
	}
	def_guard.is_active = false;
	return def;
}

/** Remove a function from function cache */
static void
func_cache_remove_func(struct trigger * /* trigger */, void *event)
{
	struct txn_stmt *stmt = txn_last_stmt((struct txn *) event);
	uint32_t fid = tuple_field_u32_xc(stmt->old_tuple ?
				       stmt->old_tuple : stmt->new_tuple,
				       BOX_FUNC_FIELD_ID);
	func_cache_delete(fid);
}

/** Replace a function in the function cache */
static void
func_cache_replace_func(struct trigger * /* trigger */, void *event)
{
	struct txn_stmt *stmt = txn_last_stmt((struct txn*) event);
	struct func_def *def = func_def_new_from_tuple(stmt->new_tuple);
	auto def_guard = make_scoped_guard([=] { free(def); });
	func_cache_replace(def);
	def_guard.is_active = false;
}

/**
 * A trigger invoked on replace in a space containing
 * functions on which there were defined any grants.
 */
static void
on_replace_dd_func(struct trigger * /* trigger */, void *event)
{
	struct txn *txn = (struct txn *) event;
	txn_check_singlestatement(txn, "Space _func");
	struct txn_stmt *stmt = txn_current_stmt(txn);
	struct tuple *old_tuple = stmt->old_tuple;
	struct tuple *new_tuple = stmt->new_tuple;

	uint32_t fid = tuple_field_u32_xc(old_tuple ? old_tuple : new_tuple,
					  BOX_FUNC_FIELD_ID);
	struct func *old_func = func_by_id(fid);
	if (new_tuple != NULL && old_func == NULL) { /* INSERT */
		struct func_def *def = func_def_new_from_tuple(new_tuple);
		auto def_guard = make_scoped_guard([=] { free(def); });
		func_cache_replace(def);
		def_guard.is_active = false;
		struct trigger *on_rollback =
			txn_alter_trigger_new(func_cache_remove_func, NULL);
		txn_on_rollback(txn, on_rollback);
	} else if (new_tuple == NULL) {         /* DELETE */
		uint32_t uid;
		func_def_get_ids_from_tuple(old_tuple, &fid, &uid);
		/*
		 * Can only delete func if you're the one
		 * who created it or a superuser.
		 */
		access_check_ddl(uid, SC_FUNCTION);
		/* Can only delete func if it has no grants. */
		if (schema_find_grants("function", old_func->def->fid)) {
			tnt_raise(ClientError, ER_DROP_FUNCTION,
				  (unsigned) old_func->def->uid,
				  "function has grants");
		}
		struct trigger *on_commit =
			txn_alter_trigger_new(func_cache_remove_func, NULL);
		txn_on_commit(txn, on_commit);
	} else {                                /* UPDATE, REPLACE */
		struct func_def *def = func_def_new_from_tuple(new_tuple);
		auto def_guard = make_scoped_guard([=] { free(def); });
		access_check_ddl(def->uid, SC_FUNCTION);
		struct trigger *on_commit =
			txn_alter_trigger_new(func_cache_replace_func, NULL);
		txn_on_commit(txn, on_commit);
	}
}

/**
 * Create a privilege definition from tuple.
 */
void
priv_def_create_from_tuple(struct priv_def *priv, struct tuple *tuple)
{
	priv->grantor_id = tuple_field_u32_xc(tuple, BOX_PRIV_FIELD_ID);
	priv->grantee_id = tuple_field_u32_xc(tuple, BOX_PRIV_FIELD_UID);
	const char *object_type =
		tuple_field_cstr_xc(tuple, BOX_PRIV_FIELD_OBJECT_TYPE);
	priv->object_id = tuple_field_u32_xc(tuple, BOX_PRIV_FIELD_OBJECT_ID);
	priv->object_type = schema_object_type(object_type);
	if (priv->object_type == SC_UNKNOWN) {
		tnt_raise(ClientError, ER_UNKNOWN_SCHEMA_OBJECT,
			  object_type);
	}
	priv->access = tuple_field_u32_xc(tuple, BOX_PRIV_FIELD_ACCESS);
}

/*
 * This function checks that:
 * - a privilege is granted from an existing user to an existing
 *   user on an existing object
 * - the grantor has the right to grant (is the owner of the object)
 *
 * @XXX Potentially there is a race in case of rollback, since an
 * object can be changed during WAL write.
 * In the future we must protect grant/revoke with a logical lock.
 */
static void
priv_def_check(struct priv_def *priv)
{
	struct user *grantor = user_find_xc(priv->grantor_id);
	/* May be a role */
	struct user *grantee = user_by_id(priv->grantee_id);
	if (grantee == NULL) {
		tnt_raise(ClientError, ER_NO_SUCH_USER,
			  int2str(priv->grantee_id));
	}
	access_check_ddl(grantor->def->uid, priv->object_type);
	switch (priv->object_type) {
	case SC_UNIVERSE:
		if (grantor->def->uid != ADMIN) {
			tnt_raise(ClientError, ER_ACCESS_DENIED,
				  "Grant", schema_object_name(priv->object_type),
				  grantor->def->name);
		}
		break;
	case SC_SPACE:
	{
		struct space *space = space_cache_find(priv->object_id);
		if (space->def->uid != grantor->def->uid &&
		    grantor->def->uid != ADMIN) {
			tnt_raise(ClientError, ER_ACCESS_DENIED,
				  "Grant", schema_object_name(priv->object_type),
				  grantor->def->name);
		}
		break;
	}
	case SC_FUNCTION:
	{
		struct func *func = func_cache_find(priv->object_id);
		if (func->def->uid != grantor->def->uid &&
		    grantor->def->uid != ADMIN) {
			tnt_raise(ClientError, ER_ACCESS_DENIED,
				  "Grant", schema_object_name(priv->object_type),
				  grantor->def->name);
		}
		break;
	}
	case SC_SEQUENCE:
	{
		struct sequence *seq = sequence_cache_find(priv->object_id);
		if (seq->def->uid != grantor->def->uid &&
		    grantor->def->uid != ADMIN) {
			tnt_raise(ClientError, ER_ACCESS_DENIED,
				  "Grant", schema_object_name(priv->object_type),
				  grantor->def->name);
		}
		break;
	}
	case SC_ROLE:
	{
		struct user *role = user_by_id(priv->object_id);
		if (role == NULL || role->def->type != SC_ROLE) {
			tnt_raise(ClientError, ER_NO_SUCH_ROLE,
				  role ? role->def->name :
				  int2str(priv->object_id));
		}
		/*
		 * Only the creator of the role can grant or revoke it.
		 * Everyone can grant 'PUBLIC' role.
		 */
		if (role->def->owner != grantor->def->uid &&
		    grantor->def->uid != ADMIN &&
		    (role->def->uid != PUBLIC || priv->access < PRIV_X)) {
			tnt_raise(ClientError, ER_ACCESS_DENIED,
				  "Grant", role->def->name, grantor->def->name);
		}
		/* Not necessary to do during revoke, but who cares. */
		role_check(grantee, role);
	}
	default:
		break;
	}
	if (priv->access == 0) {
		tnt_raise(ClientError, ER_GRANT,
			  "the grant tuple has no privileges");
	}
}

/**
 * Update a metadata cache object with the new access
 * data.
 */
static void
grant_or_revoke(struct priv_def *priv)
{
	struct user *grantee = user_by_id(priv->grantee_id);
	if (grantee == NULL)
		return;
	if (priv->object_type == SC_ROLE) {
		struct user *role = user_by_id(priv->object_id);
		if (role == NULL || role->def->type != SC_ROLE)
			return;
		if (priv->access)
			role_grant(grantee, role);
		else
			role_revoke(grantee, role);
	} else {
		priv_grant(grantee, priv);
	}
}

/** A trigger called on rollback of grant, or on commit of revoke. */
static void
revoke_priv(struct trigger * /* trigger */, void *event)
{
	struct txn *txn = (struct txn *) event;
	struct txn_stmt *stmt = txn_last_stmt(txn);
	struct tuple *tuple = (stmt->new_tuple ?
			       stmt->new_tuple : stmt->old_tuple);
	struct priv_def priv;
	priv_def_create_from_tuple(&priv, tuple);
	/*
	 * Access to the object has been removed altogether so
	 * there should be no grants at all. If only some grants
	 * were removed, modify_priv trigger would have been
	 * invoked.
	 */
	priv.access = 0;
	grant_or_revoke(&priv);
}

/** A trigger called on rollback of grant, or on commit of revoke. */
static void
modify_priv(struct trigger * /* trigger */, void *event)
{
	struct txn_stmt *stmt = txn_last_stmt((struct txn *) event);
	struct priv_def priv;
	priv_def_create_from_tuple(&priv, stmt->new_tuple);
	grant_or_revoke(&priv);
}

/**
 * A trigger invoked on replace in the space containing
 * all granted privileges.
 */
static void
on_replace_dd_priv(struct trigger * /* trigger */, void *event)
{
	struct txn *txn = (struct txn *) event;
	txn_check_singlestatement(txn, "Space _priv");
	struct txn_stmt *stmt = txn_current_stmt(txn);
	struct tuple *old_tuple = stmt->old_tuple;
	struct tuple *new_tuple = stmt->new_tuple;
	struct priv_def priv;

	if (new_tuple != NULL && old_tuple == NULL) {	/* grant */
		priv_def_create_from_tuple(&priv, new_tuple);
		priv_def_check(&priv);
		grant_or_revoke(&priv);
		struct trigger *on_rollback =
			txn_alter_trigger_new(revoke_priv, NULL);
		txn_on_rollback(txn, on_rollback);
	} else if (new_tuple == NULL) {                /* revoke */
		assert(old_tuple);
		priv_def_create_from_tuple(&priv, old_tuple);
		access_check_ddl(priv.grantor_id, priv.object_type);
		struct trigger *on_commit =
			txn_alter_trigger_new(revoke_priv, NULL);
		txn_on_commit(txn, on_commit);
	} else {                                       /* modify */
		priv_def_create_from_tuple(&priv, new_tuple);
		priv_def_check(&priv);
		struct trigger *on_commit =
			txn_alter_trigger_new(modify_priv, NULL);
		txn_on_commit(txn, on_commit);
	}
}

/* }}} access control */

/* {{{ cluster configuration */

/**
 * This trigger is invoked only upon initial recovery, when
 * reading contents of the system spaces from the snapshot.
 *
 * Before a cluster is assigned a cluster id it's read only.
 * Since during recovery state of the WAL doesn't
 * concern us, we can safely change the cluster id in before-replace
 * event, not in after-replace event.
 */
static void
on_replace_dd_schema(struct trigger * /* trigger */, void *event)
{
	struct txn *txn = (struct txn *) event;
	txn_check_singlestatement(txn, "Space _schema");
	struct txn_stmt *stmt = txn_current_stmt(txn);
	struct tuple *old_tuple = stmt->old_tuple;
	struct tuple *new_tuple = stmt->new_tuple;
	const char *key = tuple_field_cstr_xc(new_tuple ? new_tuple : old_tuple,
					      BOX_SCHEMA_FIELD_KEY);
	if (strcmp(key, "cluster") == 0) {
		if (new_tuple == NULL)
			tnt_raise(ClientError, ER_REPLICASET_UUID_IS_RO);
		tt_uuid uu;
		tuple_field_uuid_xc(new_tuple, BOX_CLUSTER_FIELD_UUID, &uu);
		REPLICASET_UUID = uu;
	}
}

/**
 * A record with id of the new instance has been synced to the
 * write ahead log. Update the cluster configuration cache
 * with it.
 */
static void
on_commit_dd_cluster(struct trigger *trigger, void *event)
{
	(void) trigger;
	struct txn_stmt *stmt = txn_last_stmt((struct txn *) event);
	struct tuple *new_tuple = stmt->new_tuple;
	struct tuple *old_tuple = stmt->old_tuple;

	if (new_tuple == NULL) {
		struct tt_uuid old_uuid;
		tuple_field_uuid_xc(stmt->old_tuple, BOX_CLUSTER_FIELD_UUID,
				    &old_uuid);
		struct replica *replica = replica_by_uuid(&old_uuid);
		assert(replica != NULL);
		replica_clear_id(replica);
		return;
	} else if (old_tuple != NULL) {
		return; /* nothing to change */
	}

	uint32_t id = tuple_field_u32_xc(new_tuple, BOX_CLUSTER_FIELD_ID);
	tt_uuid uuid;
	tuple_field_uuid_xc(new_tuple, BOX_CLUSTER_FIELD_UUID, &uuid);
	struct replica *replica = replica_by_uuid(&uuid);
	if (replica != NULL) {
		replica_set_id(replica, id);
	} else {
		try {
			replica = replicaset_add(id, &uuid);
			/* Can't throw exceptions from on_commit trigger */
		} catch(Exception *e) {
			panic("Can't register replica: %s", e->errmsg);
		}
	}
}

/**
 * A trigger invoked on replace in the space _cluster,
 * which contains cluster configuration.
 *
 * This space is modified by JOIN command in IPROTO
 * protocol.
 *
 * The trigger updates the cluster configuration cache
 * with uuid of the newly joined instance.
 *
 * During recovery, it acts the same way, loading identifiers
 * of all instances into the cache. Instance globally unique
 * identifiers are used to keep track of cluster configuration,
 * so that a replica that previously joined a replica set can
 * follow updates, and a replica that belongs to a different
 * replica set can not by mistake join/follow another replica
 * set without first being reset (emptied).
 */
static void
on_replace_dd_cluster(struct trigger *trigger, void *event)
{
	(void) trigger;
	struct txn *txn = (struct txn *) event;
	txn_check_singlestatement(txn, "Space _cluster");
	struct txn_stmt *stmt = txn_current_stmt(txn);
	struct tuple *old_tuple = stmt->old_tuple;
	struct tuple *new_tuple = stmt->new_tuple;
	if (new_tuple != NULL) { /* Insert or replace */
		/* Check fields */
		uint32_t replica_id =
			tuple_field_u32_xc(new_tuple, BOX_CLUSTER_FIELD_ID);
		replica_check_id(replica_id);
		tt_uuid replica_uuid;
		tuple_field_uuid_xc(new_tuple, BOX_CLUSTER_FIELD_UUID,
				    &replica_uuid);
		if (tt_uuid_is_nil(&replica_uuid))
			tnt_raise(ClientError, ER_INVALID_UUID,
				  tt_uuid_str(&replica_uuid));
		if (old_tuple != NULL) {
			/*
			 * Forbid changes of UUID for a registered instance:
			 * it requires an extra effort to keep _cluster
			 * in sync with appliers and relays.
			 */
			tt_uuid old_uuid;
			tuple_field_uuid_xc(old_tuple, BOX_CLUSTER_FIELD_UUID,
					    &old_uuid);
			if (!tt_uuid_is_equal(&replica_uuid, &old_uuid)) {
				tnt_raise(ClientError, ER_UNSUPPORTED,
					  "Space _cluster",
					  "updates of instance uuid");
			}
		}
	} else {
		/*
		 * Don't allow deletion of the record for this instance
		 * from _cluster.
		 */
		assert(old_tuple != NULL);
		uint32_t replica_id =
			tuple_field_u32_xc(old_tuple, BOX_CLUSTER_FIELD_ID);
		replica_check_id(replica_id);
	}

	struct trigger *on_commit =
			txn_alter_trigger_new(on_commit_dd_cluster, NULL);
	txn_on_commit(txn, on_commit);
}

/* }}} cluster configuration */

/* {{{ sequence */

/** Create a sequence definition from a tuple. */
static struct sequence_def *
sequence_def_new_from_tuple(struct tuple *tuple, uint32_t errcode)
{
	uint32_t name_len;
	const char *name = tuple_field_str_xc(tuple, BOX_USER_FIELD_NAME,
					      &name_len);
	if (name_len > BOX_NAME_MAX) {
		tnt_raise(ClientError, errcode,
			  tt_cstr(name, BOX_INVALID_NAME_MAX),
			  "sequence name is too long");
	}
	size_t sz = sequence_def_sizeof(name_len);
	struct sequence_def *def = (struct sequence_def *) malloc(sz);
	if (def == NULL)
		tnt_raise(OutOfMemory, sz, "malloc", "sequence");
	auto def_guard = make_scoped_guard([=] { free(def); });
	memcpy(def->name, name, name_len);
	def->name[name_len] = '\0';
	def->id = tuple_field_u32_xc(tuple, BOX_SEQUENCE_FIELD_ID);
	def->uid = tuple_field_u32_xc(tuple, BOX_SEQUENCE_FIELD_UID);
	def->step = tuple_field_i64_xc(tuple, BOX_SEQUENCE_FIELD_STEP);
	def->min = tuple_field_i64_xc(tuple, BOX_SEQUENCE_FIELD_MIN);
	def->max = tuple_field_i64_xc(tuple, BOX_SEQUENCE_FIELD_MAX);
	def->start = tuple_field_i64_xc(tuple, BOX_SEQUENCE_FIELD_START);
	def->cache = tuple_field_i64_xc(tuple, BOX_SEQUENCE_FIELD_CACHE);
	def->cycle = tuple_field_bool_xc(tuple, BOX_SEQUENCE_FIELD_CYCLE);
	if (def->step == 0)
		tnt_raise(ClientError, errcode, def->name,
			  "step option must be non-zero");
	if (def->min > def->max)
		tnt_raise(ClientError, errcode, def->name,
			  "max must be greater than or equal to min");
	if (def->start < def->min || def->start > def->max)
		tnt_raise(ClientError, errcode, def->name,
			  "start must be between min and max");
	def_guard.is_active = false;
	return def;
}

/** Argument passed to on_commit_dd_sequence() trigger. */
struct alter_sequence {
	/** Trigger invoked on commit in the _sequence space. */
	struct trigger on_commit;
	/** Trigger invoked on rollback in the _sequence space. */
	struct trigger on_rollback;
	/** Old sequence definition or NULL if create. */
	struct sequence_def *old_def;
	/** New sequence defitition or NULL if drop. */
	struct sequence_def *new_def;
};

/**
 * Trigger invoked on commit in the _sequence space.
 */
static void
on_commit_dd_sequence(struct trigger *trigger, void *event)
{
	struct txn *txn = (struct txn *) event;
	struct alter_sequence *alter = (struct alter_sequence *) trigger->data;

	if (alter->new_def != NULL && alter->old_def != NULL) {
		/* Alter a sequence. */
		sequence_cache_replace(alter->new_def);
	} else if (alter->new_def == NULL) {
		/* Drop a sequence. */
		sequence_cache_delete(alter->old_def->id);
	}

	trigger_run(&on_alter_sequence, txn_last_stmt(txn));
}

/**
 * Trigger invoked on rollback in the _sequence space.
 */
static void
on_rollback_dd_sequence(struct trigger *trigger, void * /* event */)
{
	struct alter_sequence *alter = (struct alter_sequence *) trigger->data;

	if (alter->new_def != NULL && alter->old_def == NULL) {
		/* Rollback creation of a sequence. */
		sequence_cache_delete(alter->new_def->id);
	}
}

/**
 * A trigger invoked on replace in space _sequence.
 * Used to alter a sequence definition.
 */
static void
on_replace_dd_sequence(struct trigger * /* trigger */, void *event)
{
	struct txn *txn = (struct txn *) event;
	txn_check_singlestatement(txn, "Space _sequence");
	struct txn_stmt *stmt = txn_current_stmt(txn);
	struct tuple *old_tuple = stmt->old_tuple;
	struct tuple *new_tuple = stmt->new_tuple;

	struct alter_sequence *alter =
		region_calloc_object_xc(&fiber()->gc, struct alter_sequence);

	struct sequence_def *new_def = NULL;
	auto def_guard = make_scoped_guard([=] { free(new_def); });

	if (old_tuple == NULL && new_tuple != NULL) {		/* INSERT */
		new_def = sequence_def_new_from_tuple(new_tuple,
						      ER_CREATE_SEQUENCE);
		assert(sequence_by_id(new_def->id) == NULL);
		sequence_cache_replace(new_def);
		alter->new_def = new_def;
	} else if (old_tuple != NULL && new_tuple == NULL) {	/* DELETE */
		uint32_t id = tuple_field_u32_xc(old_tuple,
						 BOX_SEQUENCE_DATA_FIELD_ID);
		struct sequence *seq = sequence_by_id(id);
		assert(seq != NULL);
		access_check_ddl(seq->def->uid, SC_SEQUENCE);
		if (space_has_data(BOX_SEQUENCE_DATA_ID, 0, id))
			tnt_raise(ClientError, ER_DROP_SEQUENCE,
				  seq->def->name, "the sequence has data");
		if (space_has_data(BOX_SPACE_SEQUENCE_ID, 1, id))
			tnt_raise(ClientError, ER_DROP_SEQUENCE,
				  seq->def->name, "the sequence is in use");
		if (schema_find_grants("sequence", seq->def->id))
			tnt_raise(ClientError, ER_DROP_SEQUENCE,
				  seq->def->name, "the sequence has grants");
		alter->old_def = seq->def;
	} else {						/* UPDATE */
		new_def = sequence_def_new_from_tuple(new_tuple,
						      ER_ALTER_SEQUENCE);
		struct sequence *seq = sequence_by_id(new_def->id);
		assert(seq != NULL);
		access_check_ddl(seq->def->uid, SC_SEQUENCE);
		alter->old_def = seq->def;
		alter->new_def = new_def;
	}

	def_guard.is_active = false;

	trigger_create(&alter->on_commit,
		       on_commit_dd_sequence, alter, NULL);
	txn_on_commit(txn, &alter->on_commit);
	trigger_create(&alter->on_rollback,
		       on_rollback_dd_sequence, alter, NULL);
	txn_on_rollback(txn, &alter->on_rollback);
}

/**
 * A trigger invoked on replace in space _sequence_data.
 * Used to update a sequence value.
 */
static void
on_replace_dd_sequence_data(struct trigger * /* trigger */, void *event)
{
	struct txn *txn = (struct txn *) event;
	struct txn_stmt *stmt = txn_current_stmt(txn);
	struct tuple *old_tuple = stmt->old_tuple;
	struct tuple *new_tuple = stmt->new_tuple;

	uint32_t id = tuple_field_u32_xc(old_tuple ?: new_tuple,
					 BOX_SEQUENCE_DATA_FIELD_ID);
	struct sequence *seq = sequence_cache_find(id);
	if (seq == NULL)
		diag_raise();
	if (new_tuple != NULL) {			/* INSERT, UPDATE */
		int64_t value = tuple_field_i64_xc(new_tuple,
				BOX_SEQUENCE_DATA_FIELD_VALUE);
		if (sequence_set(seq, value) != 0)
			diag_raise();
	} else {					/* DELETE */
		sequence_reset(seq);
	}
}

/**
 * Run the triggers registered on commit of a change in _space.
 */
static void
on_commit_dd_space_sequence(struct trigger *trigger, void * /* event */)
{
	struct space *space = (struct space *) trigger->data;
	trigger_run(&on_alter_space, space);
}

/**
 * A trigger invoked on replace in space _space_sequence.
 * Used to update space <-> sequence mapping.
 */
static void
on_replace_dd_space_sequence(struct trigger * /* trigger */, void *event)
{
	struct txn *txn = (struct txn *) event;
	txn_check_singlestatement(txn, "Space _space_sequence");
	struct txn_stmt *stmt = txn_current_stmt(txn);
	struct tuple *tuple = stmt->new_tuple ?: stmt->old_tuple;

	uint32_t space_id = tuple_field_u32_xc(tuple,
				BOX_SPACE_SEQUENCE_FIELD_ID);
	uint32_t sequence_id = tuple_field_u32_xc(tuple,
				BOX_SPACE_SEQUENCE_FIELD_SEQUENCE_ID);
	bool is_generated = tuple_field_bool_xc(tuple,
				BOX_SPACE_SEQUENCE_FIELD_IS_GENERATED);

	struct space *space = space_cache_find(space_id);
	struct sequence *seq = sequence_cache_find(sequence_id);

	access_check_ddl(space->def->uid, SC_SPACE);
	access_check_ddl(seq->def->uid, SC_SEQUENCE);

	struct trigger *on_commit =
		txn_alter_trigger_new(on_commit_dd_space_sequence, space);
	txn_on_commit(txn, on_commit);

	if (stmt->new_tuple != NULL) {			/* INSERT, UPDATE */
		struct Index *pk = index_find(space, 0);
		index_def_check_sequence(pk->index_def, space_name(space));
		if (seq->is_generated) {
			tnt_raise(ClientError, ER_ALTER_SPACE,
				  space_name(space),
				  "can not attach generated sequence");
		}
		seq->is_generated = is_generated;
		space->sequence = seq;
	} else {					/* DELETE */
		assert(space->sequence == seq);
		space->sequence = NULL;
	}
}

/* }}} sequence */

static void
unlock_after_dd(struct trigger *trigger, void *event)
{
	(void) trigger;
	(void) event;
	latch_unlock(&schema_lock);
}

static void
lock_before_dd(struct trigger *trigger, void *event)
{
	(void) trigger;
	if (fiber() == latch_owner(&schema_lock))
		return;
	struct txn *txn = (struct txn *)event;
	latch_lock(&schema_lock);
	struct trigger *on_commit =
		txn_alter_trigger_new(unlock_after_dd, NULL);
	txn_on_commit(txn, on_commit);
	struct trigger *on_rollback =
		txn_alter_trigger_new(unlock_after_dd, NULL);
	txn_on_rollback(txn, on_rollback);
}

struct trigger alter_space_on_replace_space = {
	RLIST_LINK_INITIALIZER, on_replace_dd_space, NULL, NULL
};

struct trigger alter_space_on_replace_index = {
	RLIST_LINK_INITIALIZER, on_replace_dd_index, NULL, NULL
};

struct trigger on_replace_truncate = {
	RLIST_LINK_INITIALIZER, on_replace_dd_truncate, NULL, NULL
};

struct trigger on_replace_schema = {
	RLIST_LINK_INITIALIZER, on_replace_dd_schema, NULL, NULL
};

struct trigger on_replace_user = {
	RLIST_LINK_INITIALIZER, on_replace_dd_user, NULL, NULL
};

struct trigger on_replace_func = {
	RLIST_LINK_INITIALIZER, on_replace_dd_func, NULL, NULL
};

struct trigger on_replace_priv = {
	RLIST_LINK_INITIALIZER, on_replace_dd_priv, NULL, NULL
};

struct trigger on_replace_cluster = {
	RLIST_LINK_INITIALIZER, on_replace_dd_cluster, NULL, NULL
};

struct trigger on_replace_sequence = {
	RLIST_LINK_INITIALIZER, on_replace_dd_sequence, NULL, NULL
};

struct trigger on_replace_sequence_data = {
	RLIST_LINK_INITIALIZER, on_replace_dd_sequence_data, NULL, NULL
};

struct trigger on_replace_space_sequence = {
	RLIST_LINK_INITIALIZER, on_replace_dd_space_sequence, NULL, NULL
};

struct trigger on_stmt_begin_space = {
	RLIST_LINK_INITIALIZER, lock_before_dd, NULL, NULL
};

struct trigger on_stmt_begin_index = {
	RLIST_LINK_INITIALIZER, lock_before_dd, NULL, NULL
};

struct trigger on_stmt_begin_truncate = {
	RLIST_LINK_INITIALIZER, lock_before_dd, NULL, NULL
};

/* vim: set foldmethod=marker */<|MERGE_RESOLUTION|>--- conflicted
+++ resolved
@@ -312,13 +312,8 @@
  * - types of parts in the parts array are known to the system
  * - fieldno of each part in the parts array is within limits
  */
-<<<<<<< HEAD
-struct index_def *
-index_def_new_from_tuple(struct tuple *tuple, struct space *old_space)
-=======
 static struct index_def *
 index_def_new_from_tuple(struct tuple *tuple, struct space *space)
->>>>>>> 88c7b9da
 {
 	index_def_check_tuple(tuple);
 
@@ -488,26 +483,10 @@
 		tnt_raise(ClientError, errcode,
 			  tt_cstr(name, BOX_INVALID_NAME_MAX),
 			  "space name is too long");
-<<<<<<< HEAD
-	size_t size = space_def_sizeof(name_len);
-	struct space_def *def = (struct space_def *) malloc(size);
-	if (def == NULL)
-		tnt_raise(OutOfMemory, size, "malloc", "def");
-	auto def_guard = make_scoped_guard([=] { space_def_delete(def); });
-	def->opts.sql = NULL;
-	memcpy(def->name, name, name_len);
-	def->name[name_len] = 0;
-	identifier_check_xc(def->name);
-	def->id = tuple_field_u32_xc(tuple, BOX_SPACE_FIELD_ID);
-	if (def->id > BOX_SPACE_MAX) {
-		tnt_raise(ClientError, errcode,
-			  tt_cstr(def->name, BOX_INVALID_NAME_MAX),
-=======
 	identifier_check_xc(name, name_len);
 	uint32_t id = tuple_field_u32_xc(tuple, BOX_SPACE_FIELD_ID);
 	if (id > BOX_SPACE_MAX) {
 		tnt_raise(ClientError, errcode, tt_cstr(name, name_len),
->>>>>>> 88c7b9da
 			  "space id is too big");
 	}
 	if (id == 0) {
@@ -526,60 +505,32 @@
 		tnt_raise(ClientError, errcode, tt_cstr(name, name_len),
 			  "space engine name is too long");
 	}
-<<<<<<< HEAD
-	memcpy(def->engine_name, engine_name, name_len);
-	def->engine_name[name_len] = 0;
-	identifier_check_xc(def->engine_name);
-	space_opts_decode(&def->opts,
-			tuple_field_with_type_xc(tuple, BOX_SPACE_FIELD_OPTS,
-						 MP_MAP), region);
+	identifier_check_xc(engine_name, engine_name_len);
+	struct field_def *fields;
+	uint32_t field_count;
+	/* Check space opts. */
+	const char *space_opts =
+		tuple_field_with_type_xc(tuple, BOX_SPACE_FIELD_OPTS,
+					 MP_MAP);
 	/* Check space format */
 	const char *format =
 		tuple_field_with_type_xc(tuple, BOX_SPACE_FIELD_FORMAT,
 					 MP_ARRAY);
-	*fields = space_format_decode(format, field_count, def->name,
-				      errcode, region);
-	if (def->exact_field_count != 0 &&
-	    def->exact_field_count < *field_count) {
-		tnt_raise(ClientError, errcode, def->name,
+	fields = space_format_decode(format, &field_count, name,
+				     name_len, errcode, region);
+	if (exact_field_count != 0 &&
+	    exact_field_count < field_count) {
+		tnt_raise(ClientError, errcode, tt_cstr(name, name_len),
 			  "exact_field_count must be either 0 or >= "\
 			  "formatted field count");
 	}
-=======
-	identifier_check_xc(engine_name, engine_name_len);
-	const char *space_opts;
-	struct field_def *fields;
-	uint32_t field_count;
-	if (dd_version_id >= version_id(1, 7, 6)) {
-		/* Check space opts. */
-		space_opts =
-			tuple_field_with_type_xc(tuple, BOX_SPACE_FIELD_OPTS,
-						 MP_MAP);
-		/* Check space format */
-		const char *format =
-			tuple_field_with_type_xc(tuple, BOX_SPACE_FIELD_FORMAT,
-						 MP_ARRAY);
-		fields = space_format_decode(format, &field_count, name,
-					     name_len, errcode, region);
-		if (exact_field_count != 0 &&
-		    exact_field_count < field_count) {
-			tnt_raise(ClientError, errcode, tt_cstr(name, name_len),
-				  "exact_field_count must be either 0 or >= "\
-				  "formatted field count");
-		}
-	} else {
-		fields = NULL;
-		field_count = 0;
-		space_opts = tuple_field(tuple, BOX_SPACE_FIELD_OPTS);
-	}
 	struct space_opts opts;
-	space_opts_decode(&opts, space_opts);
+	space_opts_decode(&opts, space_opts, region);
 	struct space_def *def =
 		space_def_new_xc(id, uid, exact_field_count, name, name_len,
 				 engine_name, engine_name_len, &opts, fields,
 				 field_count);
 	auto def_guard = make_scoped_guard([=] { space_def_delete(def); });
->>>>>>> 88c7b9da
 	Engine *engine = engine_find(def->engine_name);
 	engine->checkSpaceDef(def);
 	def_guard.is_active = false;
