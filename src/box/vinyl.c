--- conflicted
+++ resolved
@@ -3181,10 +3181,6 @@
 		goto out;
 	for (int i = 0; i < n_parts; i++) {
 		struct vy_range_compact_part *p = &parts[i];
-<<<<<<< HEAD
-		struct vy_tuple *split_key = i < n_parts - 1 ?
-			parts[i + 1].range->min_key : NULL;
-=======
 		struct vy_tuple *split_key = parts[i].range->end;
 
 		if (i > 0)
@@ -3193,7 +3189,6 @@
 					       p->range->path);
 				      rc = -1; goto out;});
 
->>>>>>> ed36d5da
 		rc = vy_range_write_run(p->range, wi, split_key,
 					&parts[i].fd, &p->run, &curr_tuple);
 		if (rc != 0)
