#
# Set compile flags for entire src/ directory
#
enable_tnt_compile_flags()

if (NOT TARGET_OS_DARWIN)
    add_subdirectory(module)
endif()

include_directories(${LIBEV_INCLUDE_DIR})
include_directories(${LIBEIO_INCLUDE_DIR})
include_directories(${LIBCORO_INCLUDE_DIR})
include_directories(${LIBGOPT_INCLUDE_DIR})
include_directories(${READLINE_INCLUDE_DIR})

# Compile src/lua/*.lua files into src/lua/*.lua.c sources
file(MAKE_DIRECTORY ${CMAKE_BINARY_DIR}/src/lua)
set(lua_sources)
lua_source(lua_sources lua/init.lua)
lua_source(lua_sources lua/uuid.lua)
lua_source(lua_sources lua/digest.lua)
lua_source(lua_sources lua/msgpackffi.lua)
lua_source(lua_sources lua/console.lua)
lua_source(lua_sources lua/bsdsocket.lua)
lua_source(lua_sources lua/errno.lua)
lua_source(lua_sources lua/log.lua)
lua_source(lua_sources lua/box_net_box.lua)
lua_source(lua_sources lua/help.lua)
lua_source(lua_sources lua/tap.lua)
lua_source(lua_sources lua/fio.lua)
file(MAKE_DIRECTORY ${CMAKE_BINARY_DIR}/third_party/luafun)
lua_source(lua_sources ../third_party/luafun/fun.lua)

add_custom_target(generate_lua_sources
    WORKING_DIRECTORY ${CMAKE_BINARY_DIR}/src/box
    DEPENDS ${lua_sources})
set_property(DIRECTORY PROPERTY ADDITIONAL_MAKE_CLEAN_FILES ${lua_sources})

add_custom_target(ragel
    WORKING_DIRECTORY ${CMAKE_BINARY_DIR}
    COMMAND ragel -G2 src/uri.rl -o src/uri.cc)

set (common_sources
     memory.cc
     fiber.cc
     util.cc
     find_path.c
     sio.cc
     evio.cc
     coio.cc
     coeio.cc
     iobuf.cc
     coio_buf.cc
     pickle.cc
     coro.cc
     stat.cc
     iproto.cc
     iproto_constants.cc
     iproto_port.cc
     object.cc
     exception.cc
     ipc.cc
     errinj.cc
     errcode.c
     assoc.c
     say.cc
     fio.c
     crc32.c
     random.c
     scramble.c
     tbuf.c
     opts.c
     cfg.cc
     cpu_feature.c
     fiob.c
     tt_uuid.c
     ffisyms.cc
     uri.cc
<<<<<<< HEAD
     disk_fiber_io.cc
=======
     lua/digest.cc
>>>>>>> fd0cb279
     lua/init.cc
     lua/fiber.cc
     lua/trigger.cc
     lua/ipc.cc
     lua/socket.cc
     lua/cjson.cc
     lua/yaml.cc
     lua/msgpack.cc
     lua/utils.c
     lua/errno.c
     lua/bsdsocket.cc
     lua/pickle.cc
     lua/fio.cc
     ${lua_sources}
)

if (ENABLE_TRACE)
    set (common_sources ${common_sources} trace.c)
endif()

set_source_files_compile_flags(${common_sources})
add_library(core STATIC ${common_sources})
target_link_libraries(core pthread)

set (common_libraries core small salad misc bitset msgpuck)

list(APPEND common_libraries
    ${LIBEV_LIBRARIES}
    ${LIBEIO_LIBRARIES}
    ${LIBCORO_LIBRARIES}
    ${LIBGOPT_LIBRARIES}
    ${LIBCJSON_LIBRARIES}
    ${LIBYAML_LIBRARIES}
    ${READLINE_LIBRARIES}
    ${LUAJIT_LIB}
)

set (THREAD_LIB pthread)

set (common_libraries ${common_libraries} ${THREAD_LIB})

if (TARGET_OS_LINUX OR TARGET_OS_DEBIAN_FREEBSD)
    set (common_libraries ${common_libraries} dl)
endif()

if (TARGET_OS_FREEBSD AND NOT TARGET_OS_DEBIAN_FREEBSD)
    find_library (INTL intl)
    if (NOT INTL)
        message(FATAL_ERROR "intl library not found")
    else()
        set (common_libraries ${common_libraries} ${INTL})
    endif()
endif()

if (ENABLE_BACKTRACE AND HAVE_BFD)
    find_package (ZLIB)
    set (common_libraries ${common_libraries} bfd ${ZLIB_LIBRARIES})
    if (NOT TARGET_OS_DARWIN)
        set (common_libraries ${common_libraries} iberty)
    endif()
    if (TARGET_OS_FREEBSD AND NOT TARGET_OS_DEBIAN_FREEBSD)
        set (common_libraries ${common_libraries} iconv)
    endif()
endif()

set (common_libraries ${common_libraries} ${LIBUUID_LIBRARIES})
set (common_libraries ${common_libraries} PARENT_SCOPE)

add_subdirectory(lib)
add_subdirectory(box)
# Save CMAKE_XXX_FLAGS from this directory for config.h (used in --version)
set(TARANTOOL_C_FLAGS ${CMAKE_C_FLAGS} PARENT_SCOPE)
set(TARANTOOL_CXX_FLAGS ${CMAKE_CXX_FLAGS} PARENT_SCOPE)

add_executable(tarantool tarantool.cc)
add_dependencies(tarantool build_bundled_libs)
target_link_libraries(tarantool
    box
    ${sophia_lib}
    ${common_libraries})

if (TARGET_OS_DARWIN)
    # Necessary to make LuaJIT work on Darwin, see
    # http://luajit.org/install.html
    set_target_properties(tarantool PROPERTIES
        LINK_FLAGS "-pagezero_size 10000 -image_base 100000000")
elseif (TARGET_OS_FREEBSD AND NOT TARGET_OS_DEBIAN_FREEBSD)
    # Helps symbol resolution of plug-ins
    set_target_properties(tarantool PROPERTIES LINK_FLAGS "-rdynamic")
endif()
install (TARGETS tarantool DESTINATION bin)<|MERGE_RESOLUTION|>--- conflicted
+++ resolved
@@ -76,11 +76,8 @@
      tt_uuid.c
      ffisyms.cc
      uri.cc
-<<<<<<< HEAD
      disk_fiber_io.cc
-=======
      lua/digest.cc
->>>>>>> fd0cb279
      lua/init.cc
      lua/fiber.cc
      lua/trigger.cc
