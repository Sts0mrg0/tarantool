--- conflicted
+++ resolved
@@ -19,18 +19,15 @@
 lua_source(lua_sources lua/uuid.lua)
 lua_source(lua_sources lua/digest.lua)
 lua_source(lua_sources lua/session.lua)
-<<<<<<< HEAD
 lua_source(lua_sources lua/msgpackffi.lua)
 lua_source(lua_sources lua/interactive.lua)
 lua_source(lua_sources lua/load_cfg.lua)
+lua_source(lua_sources lua/bsdsocket.lua)
+lua_source(lua_sources lua/errno.lua)
 file(MAKE_DIRECTORY ${CMAKE_BINARY_DIR}/third_party/luafun)
 lua_source(lua_sources ../third_party/luafun/fun.lua)
 set(bin_sources)
 bin_source(bin_sources bootstrap.snap bootstrap.h)
-=======
-lua_source(lua_sources lua/bsdsocket.lua)
-lua_source(lua_sources lua/errno.lua)
->>>>>>> ddcbfb2d
 
 add_custom_target(generate_lua_sources
     WORKING_DIRECTORY ${CMAKE_BINARY_DIR}/src/box
@@ -85,15 +82,11 @@
      lua/socket.cc
      lua/session.cc
      lua/cjson.cc
-<<<<<<< HEAD
      lua/yaml.cc
      lua/msgpack.cc
      lua/utils.c
-=======
      lua/errno.c
      lua/bsdsocket.cc
-     fiob.c
->>>>>>> ddcbfb2d
      ${lua_sources}
      ${bin_sources}
 )
