json = require 'json'
---
...
yaml = require 'yaml'
---
...
pickle = require 'pickle'
---
...
socket = require 'socket'
---
...
fiber = require 'fiber'
---
...
msgpack = require 'msgpack'
---
...
log = require 'log'
---
...
errno = require 'errno'
---
...
fio = require 'fio'
---
...
type(socket)
---
- table
...
socket('PF_INET', 'SOCK_STREAM', 'tcp121222');
---
- null
...
s = socket('PF_INET', 'SOCK_STREAM', 'tcp')
---
...
s:wait(.01)
---
- RW
...
type(s)
---
- table
...
s:errno()
---
- 0
...
type(s:error())
---
- nil
...
-- Invalid arguments
--# setopt delimiter ';'
for k in pairs(getmetatable(s).__index) do
    local r, msg = pcall(s[k])
    if not msg:match('Usage:') then
        error("Arguments is not checked for "..k)
    end
end;
---
...
s:close()
---
- true
...
--# setopt delimiter ''
s:close()

---
- false
...
LISTEN = require('uri').parse(box.cfg.listen)
---
...
LISTEN ~= nil
---
- true
...
s = socket.tcp_connect(LISTEN.host, LISTEN.service)
---
...
s:nonblock(true)
---
- true
...
s:nonblock()
---
- true
...
s:nonblock(false)
---
- false
...
s:nonblock()
---
- false
...
s:nonblock(true)
---
- true
...
s:readable(.01)
---
- true
...
s:wait(.01)
---
- RW
...
s:readable(0)
---
- true
...
s:errno() > 0
---
- false
...
s:error()
---
- null
...
s:writable(.00000000000001)
---
- true
...
s:writable(0)
---
- true
...
s:wait(.01)
---
- RW
...
handshake = s:sysread(128)
---
...
string.len(handshake)
---
- 128
...
string.sub(handshake, 1, 9)
---
- Tarantool
...
ping = msgpack.encode({ [0] = 64, [1] = 0 }) .. msgpack.encode({})
---
...
ping = msgpack.encode(string.len(ping)) .. ping
---
...
s:syswrite(ping)
---
- 7
...
s:readable(1)
---
- true
...
s:wait(.01)
---
- RW
...
pong = s:sysread()
---
...
string.len(pong)
---
- 22
...
msgpack.decode(pong)
---
- 17
- 6
...
msgpack.decode(pong, 6)
---
- {0: 0, 1: 0}
- 23
...
s:close()
---
- true
...
s = socket('PF_INET', 'SOCK_STREAM', 'tcp')
---
...
s:setsockopt('SOL_SOCKET', 'SO_REUSEADDR', true)
---
- true
...
s:error()
---
- null
...
s:bind('127.0.0.1', 3457)
---
- true
...
s:error()
---
- null
...
s:listen(128)
---
- true
...
sevres = {}
---
...
type(require('fiber').create(function() s:readable() do local sc = s:accept() table.insert(sevres, sc) sc:syswrite('ok') sc:close() end end))
---
- userdata
...
#sevres
---
- 0
...
sc = socket('PF_INET', 'SOCK_STREAM', 'tcp')
---
...
sc:nonblock(false)
---
- false
...
sc:sysconnect('127.0.0.1', 3457)
---
- true
...
sc:nonblock(true)
---
- true
...
sc:readable(.5)
---
- true
...
sc:sysread()
---
- ok
...
string.match(tostring(sc), ', peer') ~= nil
---
- true
...
#sevres
---
- 1
...
sevres[1].host
---
- null
...
s:setsockopt('SOL_SOCKET', 'SO_BROADCAST', false)
---
- true
...
s:getsockopt('SOL_SOCKET', 'SO_TYPE')
---
- 1
...
s:error()
---
- null
...
s:setsockopt('SOL_SOCKET', 'SO_BSDCOMPAT', false)
---
- true
...
s:setsockopt('SOL_SOCKET', 'SO_DEBUG', false)
---
- true
...
s:getsockopt('SOL_SOCKET', 'SO_DEBUG')
---
- 0
...
s:setsockopt('SOL_SOCKET', 'SO_ACCEPTCONN', 1)
---
- error: 'builtin/socket.lua:343: Socket option SO_ACCEPTCONN is read only'
...
s:getsockopt('SOL_SOCKET', 'SO_RCVBUF') > 32
---
- true
...
s:error()
---
- null
...
s:linger()
---
- false
- 0
...
s:linger(true, 1)
---
- true
- 1
...
s:linger()
---
- true
- 1
...
s:linger(false, 1)
---
- false
- 1
...
s:linger()
---
- false
- 1
...
s:shutdown('R')
---
- true
...
s:close()
---
- true
...
s = socket('PF_INET', 'SOCK_STREAM', 'tcp')
---
...
s:setsockopt('SOL_SOCKET', 'SO_REUSEADDR', true)
---
- true
...
s:bind('127.0.0.1', 3457)
---
- true
...
s:listen(128)
---
- true
...
sc = socket('PF_INET', 'SOCK_STREAM', 'tcp')
---
...
sc:writable()
---
- true
...
sc:readable()
---
- true
...
sc:sysconnect('127.0.0.1', 3457) or errno() == errno.EINPROGRESS
---
- true
...
sc:writable(10)
---
- true
...
sc:write('Hello, world')
---
- true
...
sa, addr = s:accept()
---
...
addr2 = sa:name()
---
...
addr2.host == addr.host
---
- true
...
addr2.family == addr.family
---
- true
...
sa:nonblock(1)
---
- true
...
sa:read(8)
---
- Hello, w
...
sa:read(3)
---
- orl
...
sc:writable()
---
- true
...
sc:write(', again')
---
- true
...
sa:read(8)
---
- d, again
...
sa:error()
---
- null
...
string.len(sa:read(0))
---
- 0
...
type(sa:read(0))
---
- string
...
sa:read(1, .01)
---
- null
...
sc:writable()
---
- true
...
sc:send('abc')
---
- true
...
sa:read(3)
---
- abc
...
sc:send('Hello')
---
- true
...
sa:readable()
---
- true
...
sa:recv()
---
- Hello
...
sa:recv()
---
- null
...
sc:send('Hello')
---
- true
...
sc:send(', world')
---
- true
...
sc:send("\\nnew line")
---
- true
...
sa:read('\\n', 1)
---
- Hello, world\n
...
sa:read({ chunk = 1, delimiter = 'ine'}, 1)
---
- n
...
sa:read('ine', 1)
---
- ew line
...
sa:read('ine', 0.1)
---
- null
...
sc:send('Hello, world')
---
- true
...
sa:read(',', 1)
---
- Hello,
...
sc:shutdown('W')
---
- true
...
sa:read(100, 1)
---
- ' world'
...
sa:read(100, 1)
---
- 
...
sa:close()
---
- true
...
sc:close()
---
- true
...
s = socket('PF_UNIX', 'SOCK_STREAM', 0)
---
...
s:setsockopt('SOL_SOCKET', 'SO_REUSEADDR', true)
---
- true
...
s ~= nil
---
- true
...
s:nonblock()
---
- true
...
s:nonblock(true)
---
- true
...
s:nonblock()
---
- true
...
os.remove('/tmp/tarantool-test-socket')
---
- null
- '/tmp/tarantool-test-socket: No such file or directory'
- 2
...
s:bind('unix/', '/tmp/tarantool-test-socket')
---
- true
...
sc ~= nil
---
- true
...
s:listen(1234)
---
- true
...
sc = socket('PF_UNIX', 'SOCK_STREAM', 0)
---
...
sc:nonblock(true)
---
- true
...
sc:sysconnect('unix/', '/tmp/tarantool-test-socket')
---
- true
...
sc:error()
---
- null
...
s:readable()
---
- true
...
sa = s:accept()
---
...
sa:nonblock(true)
---
- true
...
sa:send('Hello, world')
---
- true
...
sc:recv()
---
- Hello, world
...
sc:close()
---
- true
...
sa:close()
---
- true
...
s:close()
---
- true
...
os.remove('/tmp/tarantool-test-socket')
---
- true
...
--# setopt delimiter ';'
function aexitst(ai, host, port)
    for i, a in pairs(ai) do
        if a.host == host and a.port == port then
            return true
        end
    end
    return false
end;
---
...
aexitst( socket.getaddrinfo('localhost', 'http', {  protocol = 'tcp',
    type = 'SOCK_STREAM'}), '127.0.0.1', 80 );
---
- true
...
--# setopt delimiter ''
#(socket.getaddrinfo('tarantool.org', 'http', {})) > 0
---
- true
...
wrong_addr = socket.getaddrinfo('non-existing-domain-name-12211alklkl.com', 'http', {})
---
...
wrong_addr == nil or #wrong_addr == 0
---
- true
...
sc = socket('PF_INET', 'SOCK_STREAM', 'tcp')
---
...
sc ~= nil
---
- true
...
sc:getsockopt('SOL_SOCKET', 'SO_ERROR')
---
- 0
...
sc:nonblock(true)
---
- true
...
sc:readable()
---
- true
...
sc:sysconnect('127.0.0.1', 3458) or errno() == errno.EINPROGRESS
---
- true
...
string.match(tostring(sc), ', peer') == nil
---
- true
...
sc:writable()
---
- true
...
string.match(tostring(sc), ', peer') == nil
---
- true
...
require('errno').strerror(sc:getsockopt('SOL_SOCKET', 'SO_ERROR'))
---
- Connection refused
...
--# setopt delimiter ';'
json.encode(socket.getaddrinfo('ya.ru', '80',
    { flags = { 'AI_NUMERICSERV', 'AI_NUMERICHOST', } }))
---
- '[]'
...
--# setopt delimiter ''
json.encode(socket.getaddrinfo('ya.ru', '80',
    { flags = { 'AI_NUMERICSERV', 'AI_NUMERICHOST', } }))

---
- '[]'
...
sc = socket('AF_INET', 'SOCK_STREAM', 'tcp')
---
...
json.encode(sc:name())
---
- '{"host":"0.0.0.0","family":"AF_INET","type":"SOCK_STREAM","protocol":"tcp","port":0}'
...
sc:name()
---
- host: 0.0.0.0
  family: AF_INET
  type: SOCK_STREAM
  protocol: tcp
  port: 0
...
sc:nonblock(true)
---
- true
...
sc:close()
---
- true
...
s = socket('AF_INET', 'SOCK_DGRAM', 'udp')
---
...
s:bind('127.0.0.1', 3548)
---
- true
...
sc = socket('AF_INET', 'SOCK_DGRAM', 'udp')
---
...
sc:sendto('127.0.0.1', 3548, 'Hello, world')
---
- true
...
s:readable(10)
---
- true
...
s:recv()
---
- Hello, world
...
sc:sendto('127.0.0.1', 3548, 'Hello, world, 2')
---
- true
...
s:readable(10)
---
- true
...
d, from = s:recvfrom()
---
...
from.port > 0
---
- true
...
from.port = 'Random port'
---
...
json.encode{d, from}
---
- '["Hello, world, 2",{"host":"127.0.0.1","family":"AF_INET","port":"Random port"}]'
...
s:close()
---
- true
...
sc:close()
---
- true
...
s = socket('AF_INET', 'SOCK_DGRAM', 'udp')
---
...
s:nonblock(true)
---
- true
...
s:bind('127.0.0.1')
---
- true
...
s:name().port > 0
---
- true
...
sc = socket('AF_INET', 'SOCK_DGRAM', 'udp')
---
...
sc:nonblock(true)
---
- true
...
sc:sendto('127.0.0.1', s:name().port)
---
- true
...
sc:sendto('127.0.0.1', s:name().port, 'Hello, World!')
---
- true
...
s:readable(1)
---
- true
...
data, from = s:recvfrom(10)
---
...
data
---
- Hello, Wor
...
s:sendto(from.host, from.port, 'Hello, hello!')
---
- true
...
sc:readable(1)
---
- true
...
data_r, from_r = sc:recvfrom()
---
...
data_r
---
- Hello, hello!
...
from_r.host
---
- 127.0.0.1
...
from_r.port == s:name().port
---
- true
...
s:close()
---
- true
...
sc:close()
---
- true
...
-- tcp_connect
s = socket.tcp_connect('tarantool.org', 80)
---
...
string.match(tostring(s), ', aka') ~= nil
---
- true
...
string.match(tostring(s), ', peer') ~= nil
---
- true
...
s:write("HEAD / HTTP/1.0\r\nHost: tarantool.org\r\n\r\n")
---
- true
...
header = s:read({chunk = 4000, delimiter = {"\n\n", "\r\n\r\n" }}, 1)
---
...
string.match(header, "\r\n\r\n$") ~= nil
---
- true
...
string.match(header, "200 [Oo][Kk]") ~= nil
---
- true
...
s:close()
---
- true
...
socket.tcp_connect('127.0.0.1', 80, 0.00000000001)
---
- null
...
-- AF_INET
port = 35490
---
...
s = socket('AF_INET', 'SOCK_STREAM', 'tcp')
---
...
s:bind('127.0.0.1', port)
---
- true
...
socket.tcp_connect('127.0.0.1', port), errno() == errno.ECONNREFUSED
---
- null
- true
...
s:listen()
---
- true
...
sc, e = socket.tcp_connect('127.0.0.1', port), errno()
---
...
sc ~= nil
---
- true
...
e == 0
---
- true
...
sc:close()
---
- true
...
s:close()
---
- true
...
socket.tcp_connect('127.0.0.1', porrt), errno() == errno.ECONNREFUSED
---
- null
- true
...
-- AF_UNIX
path = '/tmp/tarantool-test-socket'
---
...
s = socket('AF_UNIX', 'SOCK_STREAM', 0)
---
...
s:bind('unix/', path)
---
- true
...
socket.tcp_connect('unix/', path), errno() == errno.ECONNREFUSED
---
- null
- true
...
s:listen()
---
- true
...
sc, e = socket.tcp_connect('unix/', path), errno()
---
...
sc ~= nil
---
- true
...
e
---
- 0
...
sc:close()
---
- true
...
s:close()
---
- true
...
socket.tcp_connect('unix/', path), errno() == errno.ECONNREFUSED
---
- null
- true
...
os.remove(path)
---
- true
...
socket.tcp_connect('unix/', path), errno() == errno.ENOENT
---
- null
- true
...
-- invalid fd
s = socket('AF_INET', 'SOCK_STREAM', 'tcp')
---
...
s:read(9)
---
- null
...
s:close()
---
- true
...
s.socket.fd = 512
---
...
tostring(s)
---
- fd 512
...
s:readable(0)
---
- true
...
s:writable(0)
---
- true
...
s = nil
---
...
-- close
port = 65454
---
...
serv = socket('AF_INET', 'SOCK_STREAM', 'tcp')
---
...
serv:setsockopt('SOL_SOCKET', 'SO_REUSEADDR', true)
---
- true
...
serv:bind('127.0.0.1', port)
---
- true
...
serv:listen()
---
- true
...
--# setopt delimiter ';'
f = fiber.create(function(serv)
    serv:readable()
    sc = serv:accept()
    sc:write("Tarantool test server")
    sc:shutdown()
    sc:close()
    serv:close()
end, serv);
---
...
--# setopt delimiter ''
s = socket.tcp_connect('127.0.0.1', port)
---
...
ch = fiber.channel()
---
...
f = fiber.create(function() s:read(12) ch:put(true) end)
---
...
s:close()
---
- true
...
ch:get(1)
---
- true
...
s:error()
---
- null
...
-- random port
port = 33123
---
...
master = socket('PF_INET', 'SOCK_STREAM', 'tcp')
---
...
master:setsockopt('SOL_SOCKET', 'SO_REUSEADDR', true)
---
- true
...
master:bind('127.0.0.1', port)
---
- true
...
master:listen()
---
- true
...
--# setopt delimiter ';'
function gh361()
    local s = socket('PF_INET', 'SOCK_STREAM', 'tcp')
    s:sysconnect('127.0.0.1', port)
    s:wait()
    res = s:read(1200)
end;
---
...
--# setopt delimiter ''
f = fiber.create(gh361)
---
...
fiber.cancel(f)
---
...
while f:status() ~= 'dead' do fiber.sleep(0.001) end
---
...
master:close()
---
- true
...
f = nil
---
...
path = '/tmp/tarantool-test-socket'
---
...
s = socket('PF_UNIX', 'SOCK_STREAM', 0)
---
...
s:setsockopt('SOL_SOCKET', 'SO_REUSEADDR', true)
---
- true
...
s:error()
---
- null
...
s:bind('unix/', path)
---
- true
...
s:error()
---
- null
...
s:listen(128)
---
- true
...
--# setopt delimiter ';'
f = fiber.create(function()
    for i=1,2 do
        s:readable()
        local sc = s:accept()
        sc:write('ok!')
        sc:shutdown()
        sc:close()
    end
end);
---
...
--# setopt delimiter ''
c = socket.tcp_connect('unix/', path)
---
...
c:error()
---
- null
...
x = c:read('!')
---
...
x, type(x), #x
---
- ok!
- string
- 3
...
x = c:read('!')
---
...
c:error()
---
- null
...
x, type(x), #x
---
- 
- string
- 0
...
x = c:read('!')
---
...
c:error()
---
- null
...
x, type(x), #x
---
- 
- string
- 0
...
c:close()
---
- true
...
c = socket.tcp_connect('unix/', path)
---
...
c:error()
---
- null
...
x = c:read(3)
---
...
c:error()
---
- null
...
x, type(x), #x
---
- ok!
- string
- 3
...
x = c:read(1)
---
...
c:error()
---
- null
...
x, type(x), #x
---
- 
- string
- 0
...
x = c:read(1)
---
...
c:error()
---
- null
...
x, type(x), #x
---
- 
- string
- 0
...
x = c:sysread(1)
---
...
c:error()
---
- null
...
x, type(x), #x
---
- 
- string
- 0
...
c:close()
---
- true
...
s:close()
---
- true
...
os.remove(path)
---
- true
...
server, addr = socket.tcp_server('unix/', path, function(s) s:write('Hello, world') end)
---
...
type(addr)
---
- table
...
server ~= nil
---
- true
...
fiber.sleep(.5)
---
...
client = socket.tcp_connect('unix/', path)
---
...
client ~= nil
---
- true
...
client:read(123)
---
- Hello, world
...
server:close()
---
- true
...
-- unix socket automatically removed
fio.stat(path) == nil
---
- true
...
--# setopt delimiter ';'
server, addr = socket.tcp_server('localhost', 0, { handler = function(s)
    s:read(2)
    s:write('Hello, world')
end, name = 'testserv'});
---
...
--# setopt delimiter ''
type(addr)
---
- table
...
server ~= nil
---
- true
...
addr2 = server:name()
---
...
addr.host == addr2.host
---
- true
...
addr.family == addr2.family
---
- true
...
fiber.sleep(.5)
---
...
client = socket.tcp_connect(addr2.host, addr2.port)
---
...
client ~= nil
---
- true
...
-- Check that listen and client fibers have appropriate names
cnt = 0
---
...
--# setopt delimiter ';'
for i=100,200 do
    local f = fiber.find(i)
    if f and f:name():match('^testserv/') then
        cnt = cnt + 1
    end
end;
---
...
--# setopt delimiter ''
cnt
---
- 2
...
client:write('hi')
---
- true
...
client:read(123)
---
- Hello, world
...
client:close()
---
- true
...
server:close()
---
- true
...
longstring = string.rep("abc", 65535)
---
...
server = socket.tcp_server('unix/', path, function(s) s:write(longstring) end)
---
...
client = socket.tcp_connect('unix/', path)
---
...
client:read(#longstring) == longstring
---
- true
...
client = socket.tcp_connect('unix/', path)
---
...
client:read(#longstring + 1) == longstring
---
- true
...
client = socket.tcp_connect('unix/', path)
---
...
client:read(#longstring - 1) == string.sub(longstring, 1, #longstring - 1)
---
- true
...
longstring = "Hello\r\n\r\nworld\n\n"
---
...
client = socket.tcp_connect('unix/', path)
---
...
client:read{ line = { "\n\n", "\r\n\r\n" } }
---
- "Hello\r\n\r\n"
...
server:close()
---
- true
...
-- gh-658: socket:read() incorrectly handles size and delimiter together
body = "a 10\nb 15\nx"
---
...
remaining = #body
---
...
--# setopt delimiter ';'
server = socket.tcp_server('unix/', path, function(s)
    s:write(body)
    s:read()
end);
---
...
--# setopt delimiter ''
client = socket.tcp_connect('unix/', path)
---
...
buf = client:read({ size = remaining, delimiter = "[\r\n]+"})
---
...
buf == "a 10\n"
---
- true
...
remaining = remaining - #buf
---
...
buf = client:read({ size = remaining, delimiter = "[\r\n]+"})
---
...
<<<<<<< HEAD
buf == "b 15\n"
=======
lua body = "a 10\nb 15\nabc"
>>>>>>> 9fd6b896
---
- true
...
remaining = remaining - #buf
---
...
<<<<<<< HEAD
buf = client:read({ size = remaining, delimiter = "[\r\n]+"})
=======
lua server = box.socket.tcp_server("unix/", "%s", function(s) s:write(body) s:read(100500) end)
>>>>>>> 9fd6b896
---
...
buf == "x"
---
- true
...
remaining = remaining - #buf
---
...
remaining == 0
---
- true
...
buf = client:read({ size = remaining, delimiter = "[\r\n]+"})
---
...
buf == ""
---
- true
...
buf = client:read({ size = remaining, delimiter = "[\r\n]+"})
---
...
buf == ""
---
- true
...
client:close()
---
- true
...
<<<<<<< HEAD
server:close()
=======
lua buf == "abc"
>>>>>>> 9fd6b896
---
- true
...
-- Test that socket is closed on GC
s = socket('AF_UNIX', 'SOCK_STREAM', 'ip')
---
...
s:bind('unix/', path)
---
- true
...
s:listen()
---
- true
...
s = nil
---
...
collectgarbage('collect')
---
- 0
...
collectgarbage('collect')
---
- 0
...
socket.tcp_connect('unix/', path), errno() == errno.ECONNREFUSED
---
- null
- true
...
os.remove(path)
---
- true
...
-- Test serializers with sockets
s = socket('AF_UNIX', 'SOCK_STREAM', 'ip')
---
...
x = s:wait()
---
...
-- waiters is map
s.waiters
---
- {}
...
-- check __serialize hook
json.decode(json.encode(s)).fd == s:fd()
---
- true
...
yaml.decode(yaml.encode(s)).fd == s:fd()
---
- true
...
s = nil
---
...
-- start AF_UNIX server with dead socket exists
path = '/tmp/tarantool-test-socket'
---
...
s = socket('AF_UNIX', 'SOCK_STREAM', 0)
---
...
s:bind('unix/', path)
---
- true
...
s:close()
---
- true
...
s = socket('AF_UNIX', 'SOCK_STREAM', 0)
---
...
{ s:bind('unix/', path), errno.strerror() }
---
- - false
  - Address already in use
...
s:close()
---
- true
...
s = socket.tcp_server('unix/', path, function() end)
---
...
s ~= nil
---
- true
...
s:close()
---
- true
...
fio.stat(path) == nil
---
- true
...
{ socket.tcp_connect('abrakadabra#123') == nil, errno.strerror() }
---
- - true
  - Invalid argument
...
-- wrong options for getaddrinfo
socket.getaddrinfo('host', 'port', { type = 'WRONG' }) == nil and errno() == errno.EINVAL
---
- true
...
socket.getaddrinfo('host', 'port', { family = 'WRONG' }) == nil and errno() == errno.EINVAL
---
- true
...
socket.getaddrinfo('host', 'port', { protocol = 'WRONG' }) == nil and errno() == errno.EINVAL
---
- true
...
socket.getaddrinfo('host', 'port', { flags = 'WRONG' }) == nil and errno() == errno.EINVAL
---
- true
...<|MERGE_RESOLUTION|>--- conflicted
+++ resolved
@@ -1378,7 +1378,7 @@
 - true
 ...
 -- gh-658: socket:read() incorrectly handles size and delimiter together
-body = "a 10\nb 15\nx"
+body = "a 10\nb 15\nabc"
 ---
 ...
 remaining = #body
@@ -1387,7 +1387,7 @@
 --# setopt delimiter ';'
 server = socket.tcp_server('unix/', path, function(s)
     s:write(body)
-    s:read()
+    s:read(100500)
 end);
 ---
 ...
@@ -1408,25 +1408,17 @@
 buf = client:read({ size = remaining, delimiter = "[\r\n]+"})
 ---
 ...
-<<<<<<< HEAD
 buf == "b 15\n"
-=======
-lua body = "a 10\nb 15\nabc"
->>>>>>> 9fd6b896
 ---
 - true
 ...
 remaining = remaining - #buf
 ---
 ...
-<<<<<<< HEAD
 buf = client:read({ size = remaining, delimiter = "[\r\n]+"})
-=======
-lua server = box.socket.tcp_server("unix/", "%s", function(s) s:write(body) s:read(100500) end)
->>>>>>> 9fd6b896
----
-...
-buf == "x"
+---
+...
+buf == "abc"
 ---
 - true
 ...
@@ -1455,11 +1447,7 @@
 ---
 - true
 ...
-<<<<<<< HEAD
 server:close()
-=======
-lua buf == "abc"
->>>>>>> 9fd6b896
 ---
 - true
 ...
